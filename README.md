--- conflicted
+++ resolved
@@ -33,7 +33,6 @@
 and stop once you reach the "Create the 'wcEcoli3' python virtual environment" step. Then, 
 run the following command in your terminal:
 
-<<<<<<< HEAD
     $ pyenv virtualenv 3.11.4 viv-ecoli && pyenv local viv-ecoli
 
 Now, install numpy (check `requirements.txt` for the exact version):
@@ -43,18 +42,6 @@
 Then install the remaining requirements:
 
     $ pip install -r requirements.txt
-=======
-    $ pyenv virtualenv 3.8.13 viv-ecoli && pyenv local viv-ecoli
-
-Now, install `numpy` first to avoid installation errors with `stochastic-arrow`
-(check `requirements.py` for correct version):
-
-    $ pip install numpy==1.23.1
-
-Then install the remaining requirements:
-
-    $ pip install -r requirements.txt 
->>>>>>> 6edce8ac
 
 And build the Cython components:
 
