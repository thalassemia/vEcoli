import glob
import setuptools

from distutils.core import setup
from Cython.Build import cythonize

import numpy as np
import os

with open("README.md", 'r') as readme:
    long_description = readme.read()

# to include data in the package, use MANIFEST.in

build_sequences_module = cythonize(
	os.path.join("wholecell", "utils", "_build_sequences.pyx"),
	# annotate=True,
	)

setup(
	name = "Build sequences",
	ext_modules = build_sequences_module,
	include_dirs = [np.get_include()]
	)

complexation_module = cythonize(
	os.path.join("wholecell", "utils", "mc_complexation.pyx"),
	# annotate=True,
	)

setup(
	name = "Monte-carlo complexation",
	ext_modules = complexation_module,
	include_dirs = [np.get_include()]
	)

fast_polymerize_sums_module = cythonize(
	os.path.join("wholecell", "utils", "_fastsums.pyx"),
	#compiler_directives = {'linetrace': True},
	# annotate=True, # emit an html file with annotated C code
	)

setup(
	name = "Fast polymerize sums",
	ext_modules = fast_polymerize_sums_module,
	include_dirs = [np.get_include()]
	)

setup(
    name='vivarium-ecoli',
    version='0.0.1',
    packages=[
        'ecoli',
        'ecoli.composites',
        'ecoli.experiments',
        'ecoli.processes',
        'wholecell',
        'wholecell.utils',
        'reconstruction'],
    author='Eran Agmon, Ryan Spangler',
    author_email='eagmon@stanford.edu, ryan.spangler@gmail.com',
    url='https://github.com/CovertLab/vivarium-ecoli',
    license='MIT',
    entry_points={
        'console_scripts': []},
    long_description=long_description,
    long_description_content_type='text/markdown',
    install_requires=[
        'pytest==6.2.4',
        'vivarium-core>=0.3.0',
        'decorator',
        'biopython==1.77',
        'Unum==4.1.4',
        'numba==0.50.1',
        'ipython==7.16.1',
        'stochastic-arrow',
        'iteround',
        'cobra',
<<<<<<< HEAD
        'escher',
        'jax',
        'jaxlib',
        "jupyter",
=======
        'aesara==2.0.8',
>>>>>>> f9e67322
        ])<|MERGE_RESOLUTION|>--- conflicted
+++ resolved
@@ -76,12 +76,9 @@
         'stochastic-arrow',
         'iteround',
         'cobra',
-<<<<<<< HEAD
         'escher',
         'jax',
         'jaxlib',
         "jupyter",
-=======
         'aesara==2.0.8',
->>>>>>> f9e67322
         ])