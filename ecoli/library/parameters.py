--- conflicted
+++ resolved
@@ -167,7 +167,6 @@
                 "Galleni et al. (1988)",
             ),
             "n": Parameter(1 * units.count),
-            "n": Parameter(1 * units.count),
         },
         "pbp_binding": {
             "K_A": {
@@ -248,11 +247,7 @@
             1.2 * units.fL,
             "Model",
         ),
-<<<<<<< HEAD
-        'initial_outer_area': Parameter(
-=======
-        "initial_area": Parameter(
->>>>>>> c30c0e87
+        "initial_outer_area": Parameter(
             4.52 * units.um**2,
             "Model",
         ),
@@ -268,11 +263,7 @@
             1.4915064009532537 * units.fL,
             "Simulation 0a2cd6816d36d408470445ff654371f07cd3f9f8",
         ),
-<<<<<<< HEAD
-        'average_outer_area': Parameter(
-=======
-        "average_area": Parameter(
->>>>>>> c30c0e87
+        "average_outer_area": Parameter(
             6.227824991612169 * units.um**2,
             "Simulation 0a2cd6816d36d408470445ff654371f07cd3f9f8",
         ),
@@ -344,27 +335,19 @@
             "Simulation 0a2cd6816d36d408470445ff654371f07cd3f9f8",
         ),
     },
-<<<<<<< HEAD
-    'avogadro': constants.N_A / units.mol,
-    'outer_potential': Parameter(
-        -0.0215 * units.volt,
-        'Sen, Hellman, and Nikaido (1988) p. 1184',
-        latex_source='sen1988porin',
-        note='Donnan potential'
-    ),
-    'inner_potential': Parameter(
-        0 * units.volt,
-        note='Assume no bias for diffusion from periplasm to cytoplasm'
-        # -0.1185 * units.volt,
-        # 'Felle et al. (1980) p. 3587',
-        # note='Assume -140 mV resting potential'
-=======
     "avogadro": constants.N_A / units.mol,
-    "donnan_potential": Parameter(
+    "outer_potential": Parameter(
         -0.0215 * units.volt,
         "Sen, Hellman, and Nikaido (1988) p. 1184",
         latex_source="sen1988porin",
->>>>>>> c30c0e87
+        note="Donnan potential"
+    ),
+    "inner_potential": Parameter(
+        0 * units.volt,
+        note="Assume no bias for diffusion from periplasm to cytoplasm"
+        # -0.1185 * units.volt,
+        # "Felle et al. (1980) p. 3587",
+        # note="Assume -140 mV resting potential"
     ),
     "faraday_constant": Parameter(
         constants.value("Faraday constant") * units.C / units.mol
@@ -402,17 +385,13 @@
             * (1 - params.get(("shape", "periplasm_fraction")))
         ),
     ),
-<<<<<<< HEAD
-    ('shape', 'initial_inner_area'): lambda params: Parameter(
-        (
-            np.cbrt((1 - params.get(('shape', 'periplasm_fraction'))))**2
-            * params.get(('shape', 'initial_outer_area'))
-        ),
-    ),
-    ('ampicillin', 'efflux', 'kcat'): lambda params: Parameter(
-=======
+    ("shape", "initial_inner_area"): lambda params: Parameter(
+        (
+            np.cbrt((1 - params.get(("shape", "periplasm_fraction"))))**2
+            * params.get(("shape", "initial_outer_area"))
+        ),
+    ),
     ("ampicillin", "efflux", "kcat"): lambda params: Parameter(
->>>>>>> c30c0e87
         (
             params.get(("ampicillin", "efflux", "vmax"))
             / params.get(("concs", "average_pump"))
@@ -422,16 +401,10 @@
     ),
     ("ampicillin", "per_porin_permeability", "outer", "ompf"): lambda params: Parameter(
         (
-<<<<<<< HEAD
-            params.get(('ampicillin', 'permeability', 'outer')) / (
-                params.get(('counts', 'average_ompf'))
-                / params.get(('shape', 'average_outer_area'))
-=======
             params.get(("ampicillin", "permeability", "outer"))
             / (
                 params.get(("counts", "average_ompf"))
-                / params.get(("shape", "average_area"))
->>>>>>> c30c0e87
+                / params.get(("shape", "average_outer_area"))
             )
         ),
     ),
@@ -472,21 +445,12 @@
         "ompf",
     ): lambda params: Parameter(
         (
-<<<<<<< HEAD
-            params.get((
-                'cephaloridine', 'porin_specific_permeability', 'outer',
-                'ompf'
-            )) / (
-                params.get(('counts', 'average_ompf'))
-                / params.get(('shape', 'average_outer_area'))
-=======
             params.get(
                 ("cephaloridine", "porin_specific_permeability", "outer", "ompf")
             )
             / (
                 params.get(("counts", "average_ompf"))
-                / params.get(("shape", "average_area"))
->>>>>>> c30c0e87
+                / params.get(("shape", "average_outer_area"))
             )
         ),
     ),
@@ -497,21 +461,12 @@
         "ompc",
     ): lambda params: Parameter(
         (
-<<<<<<< HEAD
-            params.get((
-                'cephaloridine', 'porin_specific_permeability', 'outer',
-                'ompc'
-            )) / (
-                params.get(('counts', 'average_ompc'))
-                / params.get(('shape', 'average_outer_area'))
-=======
             params.get(
                 ("cephaloridine", "porin_specific_permeability", "outer", "ompc")
             )
             / (
                 params.get(("counts", "average_ompc"))
-                / params.get(("shape", "average_area"))
->>>>>>> c30c0e87
+                / params.get(("shape", "average_outer_area"))
             )
         ),
     ),
@@ -558,18 +513,10 @@
         "ompf",
     ): lambda params: Parameter(
         (
-<<<<<<< HEAD
-            params.get((
-                'tetracycline', 'permeability', 'outer', 'ompf'
-            )) / (
-                params.get(('counts', 'average_ompf'))
-                / params.get(('shape', 'average_outer_area'))
-=======
             params.get(("tetracycline", "permeability", "outer", "ompf"))
             / (
                 params.get(("counts", "average_ompf"))
-                / params.get(("shape", "average_area"))
->>>>>>> c30c0e87
+                / params.get(("shape", "average_outer_area"))
             )
         ),
     ),
@@ -616,18 +563,10 @@
             "Inner membrane permeability to tetracycline.",
         ),
         TableRow(
-<<<<<<< HEAD
-            '\Delta \phi',
-            param_store.get_parameter(
-                ('outer_potential',)),
-            'mV',
-            'Donnan potential across the outer membrane.',
-=======
             "\Delta \phi",
-            param_store.get_parameter(("donnan_potential",)),
+            param_store.get_parameter(("outer_potential",)),
             "mV",
             "Donnan potential across the outer membrane.",
->>>>>>> c30c0e87
         ),
     ),
     "Antibiotic export parameters": (
