--- conflicted
+++ resolved
@@ -569,13 +569,8 @@
             "Inner membrane permeability to tetracycline.",
         ),
         TableRow(
-<<<<<<< HEAD
             "\\Delta \\phi",
             param_store.get_parameter(("donnan_potential",)),
-=======
-            "\Delta \phi",
-            param_store.get_parameter(("outer_potential",)),
->>>>>>> a3e29b87
             "mV",
             "Donnan potential across the outer membrane.",
         ),
