--- conflicted
+++ resolved
@@ -49,12 +49,8 @@
             'ecoli-chromosome-replication': self.get_chromosome_replication_config,
             'ecoli-mass': self.get_mass_config,
             'ecoli-mass-listener': self.get_mass_listener_config,
-<<<<<<< HEAD
             'mRNA_counts_listener': self.get_mrna_counts_listener_config,
             'ecoli-chromosome_structure': self.get_chromosome_structure_config,
-=======
-            'mRNA_counts_listener': self.get_mrna_counts_listener_config
->>>>>>> 62cb96f9
         }
 
         try:
