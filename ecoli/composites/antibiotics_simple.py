import os

from vivarium.core.composer import Composer
<<<<<<< HEAD
from vivarium.core.engine import Engine
from vivarium.core.emitter import timeseries_from_data
=======
from vivarium.core.composition import (
    composite_in_experiment, simulate_experiment, BASE_OUT_DIR)
>>>>>>> f96bdfad
from vivarium.library.units import units
from vivarium.plots.simulation_output import plot_variables
from vivarium_convenience.processes.convenience_kinetics import ConvenienceKinetics
from vivarium.processes.timeline import TimelineProcess

from ecoli.processes.antibiotics.fickian_diffusion import (
    FickianDiffusion,
)
from ecoli.processes.antibiotics.permeability import (
    Permeability, CEPH_OMPC_CON_PERM, CEPH_OMPF_CON_PERM, OUTER_BILAYER_CEPH_PERM, TET_OMPF_CON_PERM, OUTER_BILAYER_TET_PERM,
    INNER_BILAYER_TET_PERM, SA_AVERAGE
)
from ecoli.processes.antibiotics.nonspatial_environment import (
<<<<<<< HEAD
    NonSpatialEnvironment
)
from ecoli.processes.shape import Shape

import numpy as np
=======
    NonSpatialEnvironment)
from ecoli.processes.shape import Shape
>>>>>>> f96bdfad

INITIAL_EXTERNAL_BETA_LACTAM = 1e-3  # * units.mM
INITIAL_PERIPLASM_BETA_LACTAM = 0  # * units.mM
INITIAL_CYTOSOL_BETA_LACTAM = 0  # * units.mM
INITIAL_HYRDOLYZED_BETA_LACTAM = 0  # * units.mM
INITIAL_BETA_LACTAMASE = 1e-3  # * units.mM
INITIAL_EXTERNAL_TET = 1e-3   # * units.mM
INITIAL_PERIPLASM_TET = 0   # * units.mM
INITIAL_CYTOSOL_TET = 0  # * units.mM
INITIAL_PUMP = 1e-3  # * units.mM
BETA_LACTAM_KEY = 'cephaloridine'
HYDROLYZED_BETA_LACTAM_KEY = BETA_LACTAM_KEY + '_hydrolyzed'
TET_KEY = 'tetracycline'
PUMP_KEY = 'TRANS-CPLX-201'

<<<<<<< HEAD
=======
OUT_DIR = os.path.join(BASE_OUT_DIR, 'experiments', 'antibiotics_colony')
INITIAL_INTERNAL_ANTIBIOTIC = 0 * units.mM
INITIAL_EXTERNAL_ANTIBIOTIC = 0.1239 * units.mM
ANTIBIOTIC_KEY = 'antibiotic'
PUMP_KEY = 'pump'
>>>>>>> f96bdfad
# Source: (Wülfing & Plückthun, 1994)
PERIPLASM_FRACTION = 0.3

CYTOSOL_FRACTION = 1 - PERIPLASM_FRACTION
BETA_LACTAMASE_KEY = 'beta-lactamase'


class PARAMETERS:
    # TODO: CEPH_PUMP parameters are placeholders as we're eventually going to use the Hill Equation for cephaloridine
    # TODO: instead of Michaelis-Menten
    # Calculated by dividing V_max reported in (Nagano & Nikaido, 2009) by the model's initial pump concentration
    # CEPH_PUMP_KCAT = 0.0956090147363198  # / units.sec  # TODO: Placeholder
    # Reported in (Nagano & Nikaido, 2009)
    CEPH_PUMP_KM = 4.95e-3  # * units.millimolar  # TODO: Placeholder
    # Reported in (Galleni et al., 1988)
    CEPH_BETA_LACTAMASE_KCAT = 130  # / units.sec
    # Reported in (Galleni et al., 1988)
    CEPH_BETA_LACTAMASE_KM = 170  # * units.micromolar

    # Calculated by dividing V_max reported in (Nikaido, 2012) by the model's initial pump concentration
    # TET_PUMP_KCAT = 0.00015759727703788977  # / units.sec
    # Reported in (Nikaido, 2012)
    TET_PUMP_KM = 200e-3  # * units.millimolar

    TOLC_KCAT = 1e1  # / units.sec  # TODO: Placeholder. Not supposed to be constant regardless of substrate.

class SimpleAntibioticsCell(Composer):
    '''
    This composite includes the minimum amount of steps/processes needed to
    simulate the diffusion of a beta-lactam and tetracycline into E. coli.
    '''

<<<<<<< HEAD
    default = {
        'kinetics': {},
        'ext_periplasm_diffusion': {},
        'periplasm_cytosol_diffusion': {},
        'shape': {},
        'nonspatial_environment': {},
        'outer_permeability': {},
        'inner_permeability': {}
    }

    def generate_processes(self, config):
        kinetics = ConvenienceKinetics(config['kinetics'])
        ext_periplasm_diffusion = FickianDiffusion(config['ext_periplasm_diffusion'])
        periplasm_cytosol_diffusion = FickianDiffusion(config['periplasm_cytosol_diffusion'])
        timeline = TimelineProcess(config['timeline'])
        return {
            'kinetics': kinetics,
            'ext_periplasm_diffusion': ext_periplasm_diffusion,
            'periplasm_cytosol_diffusion': periplasm_cytosol_diffusion,
            'timeline': timeline
        }

    def generate_steps(self, config):
        nonspatial_environment = NonSpatialEnvironment(config['nonspatial_environment'])
        shape = Shape(config['shape'])
        outer_permeability = Permeability(config['outer_permeability'])
        inner_permeability = Permeability(config['inner_permeability'])
        return {
            'nonspatial_environment': nonspatial_environment,
            'shape': shape,
            'outer_permeability': outer_permeability,
            'inner_permeability': inner_permeability
=======
    name = 'simple_antibiotics_cell'
    defaults = {
        'boundary_path': ('boundary',),
        'efflux': {
            'initial_pump': 0.45e-3 * units.mM,
            'initial_internal_antibiotic': INITIAL_INTERNAL_ANTIBIOTIC,
            'intial_external_antibiotic': INITIAL_EXTERNAL_ANTIBIOTIC,
            'kcat': PARAMETERS.PUMP_KCAT,
            'Km': PARAMETERS.PUMP_KM,
            'pump_key': PUMP_KEY,
            'antibiotic_key': ANTIBIOTIC_KEY,
            'time_step': 0.1,
        },
        'hydrolysis': {
            'initial_catalyst': 0.5e-3 * units.mM,
            'catalyst': BETA_LACTAMASE_KEY,
            'initial_target_internal': INITIAL_INTERNAL_ANTIBIOTIC,
            'target': ANTIBIOTIC_KEY,
            'kcat': PARAMETERS.BETA_LACTAMASE_KCAT,
            'Km': PARAMETERS.BETA_LACTAMASE_KM,
            'time_step': 0.1,
        },
        'fickian_diffusion': {
            'default_state': {
                'external': {
                    ANTIBIOTIC_KEY: INITIAL_EXTERNAL_ANTIBIOTIC,
                },
                'internal': {
                    ANTIBIOTIC_KEY: INITIAL_INTERNAL_ANTIBIOTIC,
                },
                'global': {
                    'periplasm_volume': (
                        1 * units.fL * PERIPLASM_FRACTION),
                },
            },
            'molecules_to_diffuse': [ANTIBIOTIC_KEY],
            # (Nagano & Nikaido, 2009) reports that their mutant strain,
            # RAM121, has 10-fold faster influx of nitrocefin with a
            # permeability of 0.2e-5 cm/s, so wildtype has a
            # permeability of 0.2e-6 cm/s.
            'permeability': 0.2e-6 * units.cm / units.sec,
            # From (Nagano & Nikaido, 2009)
            'surface_area_mass_ratio': 132 * units.cm**2 / units.mg,
            'time_step': 0.1,
        },
        'shape': {}
    }

    def generate_processes(self, config):
        efflux = AntibioticTransport(config['efflux'])
        hydrolysis = AntibioticHydrolysis(config['hydrolysis'])
        fickian_diffusion = FickianDiffusion(
            config['fickian_diffusion'])
        shape = Shape(config['shape'])
        return {
            'efflux': efflux,
            'hydrolysis': hydrolysis,
            'fickian_diffusion': fickian_diffusion,
            'shape': shape,
>>>>>>> f96bdfad
        }

    def generate_topology(self, config=None):
        boundary_path = config['boundary_path']
        topology = {
            'kinetics': {
                'internal': ('periplasm', 'concs'),
                'external': boundary_path + ('external',),
                'exchanges': boundary_path + ('exchanges',),
                'pump_port': ('periplasm', 'concs'),
                'catalyst_port': ('periplasm', 'concs'),
                'fluxes': ('fluxes',),
                'global': ('periplasm', 'global',),
            },
            'ext_periplasm_diffusion': {
                'internal': ('periplasm', 'concs',),
                'external': boundary_path + ('external',),
                'exchanges': boundary_path + ('exchanges',),
                'fluxes': ('fluxes',),
<<<<<<< HEAD
                'volume_global': ('periplasm', 'global',),
                'mass_global': ('mass_listener',),
                'permeabilities': boundary_path + ('outer_permeabilities',)
            },
            'periplasm_cytosol_diffusion': {
                'internal': ('cytosol', 'concs',),
                'external': ('periplasm', 'concs',),
                'exchanges': boundary_path + ('exchanges',),
                'fluxes': ('fluxes',),
                'volume_global': ('cytosol', 'global',),
                'mass_global': ('mass_listener',),
                'permeabilities': boundary_path + ('inner_permeabilities',)
            },
            'shape': {
                'cell_global': boundary_path,
                'periplasm_global': ('periplasm', 'global',),
                'cytosol_global': ('cytosol', 'global',),
                'listener_cell_mass': ('mass_listener', 'dry_mass'),
            },
            'nonspatial_environment': {
                'external': boundary_path + ('external',),
                'exchanges': boundary_path + ('exchanges',),
                'fields': ('environment', 'fields',),
                'dimensions': ('environment', 'dimensions'),
                'global': boundary_path,
            },
            'outer_permeability': {
                'porins': ('bulk',),
                'permeabilities': boundary_path + ('outer_permeabilities',),
                'surface_area': boundary_path + ('surface_area',)
            },
            'inner_permeability': {
                'porins': ('bulk',),
                'permeabilities': boundary_path + ('inner_permeabilities',),
                'surface_area': boundary_path + ('surface_area',)
            },
            'timeline': {
                'global': ('global',),  # The global time is read here
                'porins': ('bulk',),  # This port is based on the declared timeline
=======
                'volume_global': ('periplasm', 'global'),
                'mass_global': ('mass_listener',),
            },
            'shape': {
                'cell_global': boundary_path,
                'periplasm_global': ('periplasm', 'global'),
                'listener_cell_mass': ('mass_listener', 'dry_mass'),
>>>>>>> f96bdfad
            },
        }
        return topology


def demo():
<<<<<<< HEAD
    sim_time = 100
    time_step = 0.01

    timeline = []
    for i in range(10):
        timeline.append(
            (i, {
                ('porins', 'CPLX0-7533[o]'):  5000 + ((i + 2) * 500),
                ('porins', 'CPLX0-7534[o]'):  5000 + ((i + 2) * 500),
            },
             )
        )

    config = {
        'boundary_path': ('boundary',),
        'kinetics': {
            'reactions': {
                'export': {
                    'stoichiometry': {
                        ('internal', BETA_LACTAM_KEY): -1,
                        ('external', BETA_LACTAM_KEY): 1,
                        ('internal', TET_KEY): -1,
                        ('external', TET_KEY): 1,
                    },
                    'is_reversible': False,
                    'catalyzed by': [
                        ('pump_port', PUMP_KEY)],
                },
                'hydrolysis': {
                    'stoichiometry': {
                        ('internal', BETA_LACTAM_KEY): -1,
                        ('internal', HYDROLYZED_BETA_LACTAM_KEY): 1,
                    },
                    'is_reversible': False,
                    'catalyzed by': [
                        ('catalyst_port', BETA_LACTAMASE_KEY)],
                },
            },
            'kinetic_parameters': {
                'export': {
                    ('pump_port', PUMP_KEY): {
                        'kcat_f': PARAMETERS.TOLC_KCAT,
                        ('internal', BETA_LACTAM_KEY): PARAMETERS.CEPH_PUMP_KM,
                        ('internal', TET_KEY): PARAMETERS.TET_PUMP_KM
                    },
                },
                'hydrolysis': {
                    ('catalyst_port', BETA_LACTAMASE_KEY): {
                        'kcat_f': PARAMETERS.CEPH_BETA_LACTAMASE_KCAT,
                        ('internal', BETA_LACTAM_KEY): PARAMETERS.CEPH_BETA_LACTAMASE_KM,
                    },
                },
            },
            'initial_state': {
                'fluxes': {
                    'export': 0.0,
                    'hydrolysis': 0.0,
                },
                'internal': {
                    BETA_LACTAM_KEY: INITIAL_PERIPLASM_BETA_LACTAM,
                    HYDROLYZED_BETA_LACTAM_KEY: INITIAL_HYRDOLYZED_BETA_LACTAM,
                    TET_KEY: INITIAL_PERIPLASM_TET,
                },
                'external': {
                    BETA_LACTAM_KEY: INITIAL_EXTERNAL_BETA_LACTAM,
                    TET_KEY: INITIAL_EXTERNAL_TET
                },
                'pump_port': {
                    PUMP_KEY: INITIAL_PUMP,
                },
                'catalyst_port': {
                    BETA_LACTAMASE_KEY: INITIAL_BETA_LACTAMASE
                }
            },
            'port_ids': ['internal', 'external', 'pump_port', 'catalyst_port'],
            'time_step': time_step,
        },
        'ext_periplasm_diffusion': {
            'initial_state': {
                'external': {
                    BETA_LACTAM_KEY: INITIAL_EXTERNAL_BETA_LACTAM,
                    TET_KEY: INITIAL_EXTERNAL_TET
                },
                'internal': {
                    BETA_LACTAM_KEY: INITIAL_PERIPLASM_BETA_LACTAM,
                    TET_KEY: INITIAL_PERIPLASM_TET
                },
                'mass_global': {
                    'dry_mass': 300,  # * units.fg
                },
                'volume_global': {
                    'volume': 1.2 * PERIPLASM_FRACTION,  # * units.fL
                },
            },
            'molecules_to_diffuse': [BETA_LACTAM_KEY, TET_KEY],
            # From (Nagano & Nikaido, 2009)
            'surface_area_mass_ratio': 132 * units.cm ** 2 / units.mg,
            'time_step': time_step,
        },
        'periplasm_cytosol_diffusion': {
            'initial_state': {
                'external': {
                    TET_KEY: INITIAL_PERIPLASM_TET
                },
                'internal': {
                    TET_KEY: INITIAL_CYTOSOL_TET
                },
                'mass_global': {
                    'dry_mass': 300,  # * units.fg
                },
                'volume_global': {
                    'volume': 1.2 * CYTOSOL_FRACTION,  # * units.fL
                },
            },
            'molecules_to_diffuse': [TET_KEY],
            # From (Nagano & Nikaido, 2009)
            'surface_area_mass_ratio': 132 / CYTOSOL_FRACTION * units.cm ** 2 / units.mg,  # Dividng by 0.7 as cytosol has 70% of mass
            'time_step': time_step,
        },
        'shape': {},
        'nonspatial_environment': {
            'concentrations': {
                BETA_LACTAM_KEY: INITIAL_EXTERNAL_BETA_LACTAM,
                TET_KEY: INITIAL_EXTERNAL_TET
            },
            'internal_volume': 1.2,  # * units.fL,
            'env_volume': 1 * units.mL,
        },
        'timeline': {
            'time_step': 1.0,
            'timeline': timeline,
        },
        'outer_permeability': {
            'porin_ids': ['CPLX0-7533[o]', 'CPLX0-7534[o]'],
            'diffusing_molecules': {
                'cephaloridine': {
                    'concentration_perm': {
                        'CPLX0-7533[o]': CEPH_OMPC_CON_PERM,
                        'CPLX0-7534[o]': CEPH_OMPF_CON_PERM
                    },
                    'bilayer_perm': OUTER_BILAYER_CEPH_PERM
                },
                'tetracycline': {
                    'concentration_perm': {
                        'CPLX0-7534[o]': TET_OMPF_CON_PERM,
                    },
                    'bilayer_perm': OUTER_BILAYER_TET_PERM
                }
            },
        },
        'inner_permeability': {
            'porin_ids': [],
            'diffusing_molecules': {
                'tetracycline': {
                    'concentration_perm': {},
                    'bilayer_perm': INNER_BILAYER_TET_PERM
                }
            },
        },
    }
=======
    composite = SimpleAntibioticsCell().generate()
    env = NonSpatialEnvironment({
        'concentrations': {
            'antibiotic': INITIAL_EXTERNAL_ANTIBIOTIC.magnitude,
        },
        'internal_volume': 1,
        'env_volume': 1 * units.mL,
    })
    composite.merge(
        composite=env.generate(),
        topology={
            'nonspatial_environment': {
                'external': ('boundary', 'external'),
                'exchanges': ('boundary','exchanges'),
                'fields': ('environment', 'fields'),
                'dimensions': ('environment', 'dimensions'),
                'global': ('boundary',),
            }
        }
    )
>>>>>>> f96bdfad

    composite = SimpleAntibioticsCell(config).generate()
    initial_state = composite.initial_state()
    initial_state['boundary']['surface_area'] = SA_AVERAGE
    initial_state['bulk'] = {}
    initial_state['bulk']['CPLX0-7533[o]'] = 5000
    initial_state['bulk']['CPLX0-7534[o]'] = 5000
    initial_state['environment'] = {}
    initial_state['environment']['fields'] = {}
    initial_state['environment']['fields']['cephaloridine'] = np.array([[INITIAL_EXTERNAL_BETA_LACTAM]])
    initial_state['environment']['fields']['tetracycline'] = np.array([[INITIAL_EXTERNAL_TET]])

    sim = Engine(composite=composite, initial_state=initial_state)
    sim.update(sim_time)
    timeseries_data = timeseries_from_data(sim.emitter.get_data())
    plot_variables(
        timeseries_data,
        variables=[
            ('boundary', 'external', 'cephaloridine'),
            ('boundary', 'external', 'tetracycline'),
            ('periplasm', 'concs', 'cephaloridine'),
            ('periplasm', 'concs', 'tetracycline'),
            ('periplasm', 'concs', 'cephaloridine_hydrolyzed'),
            ('cytosol', 'concs', 'tetracycline'),
        ],
        out_dir='out',
        filename='antibiotics_simple'
    )
<<<<<<< HEAD


if __name__ == '__main__':
    demo()
=======
    return fig, data


def main():
    if not os.path.exists(OUT_DIR):
        os.makedirs(OUT_DIR)

    fig, _ = demo()
    fig.savefig(os.path.join(OUT_DIR, SimpleAntibioticsCell.name))


if __name__ == '__main__':
    main()
>>>>>>> f96bdfad
<|MERGE_RESOLUTION|>--- conflicted
+++ resolved
@@ -1,13 +1,6 @@
-import os
-
 from vivarium.core.composer import Composer
-<<<<<<< HEAD
 from vivarium.core.engine import Engine
 from vivarium.core.emitter import timeseries_from_data
-=======
-from vivarium.core.composition import (
-    composite_in_experiment, simulate_experiment, BASE_OUT_DIR)
->>>>>>> f96bdfad
 from vivarium.library.units import units
 from vivarium.plots.simulation_output import plot_variables
 from vivarium_convenience.processes.convenience_kinetics import ConvenienceKinetics
@@ -21,16 +14,11 @@
     INNER_BILAYER_TET_PERM, SA_AVERAGE
 )
 from ecoli.processes.antibiotics.nonspatial_environment import (
-<<<<<<< HEAD
     NonSpatialEnvironment
 )
 from ecoli.processes.shape import Shape
 
 import numpy as np
-=======
-    NonSpatialEnvironment)
-from ecoli.processes.shape import Shape
->>>>>>> f96bdfad
 
 INITIAL_EXTERNAL_BETA_LACTAM = 1e-3  # * units.mM
 INITIAL_PERIPLASM_BETA_LACTAM = 0  # * units.mM
@@ -42,23 +30,15 @@
 INITIAL_CYTOSOL_TET = 0  # * units.mM
 INITIAL_PUMP = 1e-3  # * units.mM
 BETA_LACTAM_KEY = 'cephaloridine'
+BETA_LACTAMASE_KEY = 'beta-lactamase'
 HYDROLYZED_BETA_LACTAM_KEY = BETA_LACTAM_KEY + '_hydrolyzed'
 TET_KEY = 'tetracycline'
 PUMP_KEY = 'TRANS-CPLX-201'
 
-<<<<<<< HEAD
-=======
-OUT_DIR = os.path.join(BASE_OUT_DIR, 'experiments', 'antibiotics_colony')
-INITIAL_INTERNAL_ANTIBIOTIC = 0 * units.mM
-INITIAL_EXTERNAL_ANTIBIOTIC = 0.1239 * units.mM
-ANTIBIOTIC_KEY = 'antibiotic'
-PUMP_KEY = 'pump'
->>>>>>> f96bdfad
 # Source: (Wülfing & Plückthun, 1994)
 PERIPLASM_FRACTION = 0.3
 
 CYTOSOL_FRACTION = 1 - PERIPLASM_FRACTION
-BETA_LACTAMASE_KEY = 'beta-lactamase'
 
 
 class PARAMETERS:
@@ -80,13 +60,13 @@
 
     TOLC_KCAT = 1e1  # / units.sec  # TODO: Placeholder. Not supposed to be constant regardless of substrate.
 
+
 class SimpleAntibioticsCell(Composer):
     '''
     This composite includes the minimum amount of steps/processes needed to
     simulate the diffusion of a beta-lactam and tetracycline into E. coli.
     '''
 
-<<<<<<< HEAD
     default = {
         'kinetics': {},
         'ext_periplasm_diffusion': {},
@@ -119,67 +99,6 @@
             'shape': shape,
             'outer_permeability': outer_permeability,
             'inner_permeability': inner_permeability
-=======
-    name = 'simple_antibiotics_cell'
-    defaults = {
-        'boundary_path': ('boundary',),
-        'efflux': {
-            'initial_pump': 0.45e-3 * units.mM,
-            'initial_internal_antibiotic': INITIAL_INTERNAL_ANTIBIOTIC,
-            'intial_external_antibiotic': INITIAL_EXTERNAL_ANTIBIOTIC,
-            'kcat': PARAMETERS.PUMP_KCAT,
-            'Km': PARAMETERS.PUMP_KM,
-            'pump_key': PUMP_KEY,
-            'antibiotic_key': ANTIBIOTIC_KEY,
-            'time_step': 0.1,
-        },
-        'hydrolysis': {
-            'initial_catalyst': 0.5e-3 * units.mM,
-            'catalyst': BETA_LACTAMASE_KEY,
-            'initial_target_internal': INITIAL_INTERNAL_ANTIBIOTIC,
-            'target': ANTIBIOTIC_KEY,
-            'kcat': PARAMETERS.BETA_LACTAMASE_KCAT,
-            'Km': PARAMETERS.BETA_LACTAMASE_KM,
-            'time_step': 0.1,
-        },
-        'fickian_diffusion': {
-            'default_state': {
-                'external': {
-                    ANTIBIOTIC_KEY: INITIAL_EXTERNAL_ANTIBIOTIC,
-                },
-                'internal': {
-                    ANTIBIOTIC_KEY: INITIAL_INTERNAL_ANTIBIOTIC,
-                },
-                'global': {
-                    'periplasm_volume': (
-                        1 * units.fL * PERIPLASM_FRACTION),
-                },
-            },
-            'molecules_to_diffuse': [ANTIBIOTIC_KEY],
-            # (Nagano & Nikaido, 2009) reports that their mutant strain,
-            # RAM121, has 10-fold faster influx of nitrocefin with a
-            # permeability of 0.2e-5 cm/s, so wildtype has a
-            # permeability of 0.2e-6 cm/s.
-            'permeability': 0.2e-6 * units.cm / units.sec,
-            # From (Nagano & Nikaido, 2009)
-            'surface_area_mass_ratio': 132 * units.cm**2 / units.mg,
-            'time_step': 0.1,
-        },
-        'shape': {}
-    }
-
-    def generate_processes(self, config):
-        efflux = AntibioticTransport(config['efflux'])
-        hydrolysis = AntibioticHydrolysis(config['hydrolysis'])
-        fickian_diffusion = FickianDiffusion(
-            config['fickian_diffusion'])
-        shape = Shape(config['shape'])
-        return {
-            'efflux': efflux,
-            'hydrolysis': hydrolysis,
-            'fickian_diffusion': fickian_diffusion,
-            'shape': shape,
->>>>>>> f96bdfad
         }
 
     def generate_topology(self, config=None):
@@ -199,7 +118,6 @@
                 'external': boundary_path + ('external',),
                 'exchanges': boundary_path + ('exchanges',),
                 'fluxes': ('fluxes',),
-<<<<<<< HEAD
                 'volume_global': ('periplasm', 'global',),
                 'mass_global': ('mass_listener',),
                 'permeabilities': boundary_path + ('outer_permeabilities',)
@@ -239,22 +157,12 @@
             'timeline': {
                 'global': ('global',),  # The global time is read here
                 'porins': ('bulk',),  # This port is based on the declared timeline
-=======
-                'volume_global': ('periplasm', 'global'),
-                'mass_global': ('mass_listener',),
-            },
-            'shape': {
-                'cell_global': boundary_path,
-                'periplasm_global': ('periplasm', 'global'),
-                'listener_cell_mass': ('mass_listener', 'dry_mass'),
->>>>>>> f96bdfad
             },
         }
         return topology
 
 
 def demo():
-<<<<<<< HEAD
     sim_time = 100
     time_step = 0.01
 
@@ -415,28 +323,6 @@
             },
         },
     }
-=======
-    composite = SimpleAntibioticsCell().generate()
-    env = NonSpatialEnvironment({
-        'concentrations': {
-            'antibiotic': INITIAL_EXTERNAL_ANTIBIOTIC.magnitude,
-        },
-        'internal_volume': 1,
-        'env_volume': 1 * units.mL,
-    })
-    composite.merge(
-        composite=env.generate(),
-        topology={
-            'nonspatial_environment': {
-                'external': ('boundary', 'external'),
-                'exchanges': ('boundary','exchanges'),
-                'fields': ('environment', 'fields'),
-                'dimensions': ('environment', 'dimensions'),
-                'global': ('boundary',),
-            }
-        }
-    )
->>>>>>> f96bdfad
 
     composite = SimpleAntibioticsCell(config).generate()
     initial_state = composite.initial_state()
@@ -465,23 +351,7 @@
         out_dir='out',
         filename='antibiotics_simple'
     )
-<<<<<<< HEAD
 
 
 if __name__ == '__main__':
-    demo()
-=======
-    return fig, data
-
-
-def main():
-    if not os.path.exists(OUT_DIR):
-        os.makedirs(OUT_DIR)
-
-    fig, _ = demo()
-    fig.savefig(os.path.join(OUT_DIR, SimpleAntibioticsCell.name))
-
-
-if __name__ == '__main__':
-    main()
->>>>>>> f96bdfad
+    demo()