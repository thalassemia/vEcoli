{
    "inherit_from": ["antibiotics.json"],
    "add_processes": [
<<<<<<< HEAD
        "conc_to_counts",
=======
>>>>>>> 3def11d9
        "ecoli-rna-interference",
        "tetracycline-ribosome-equilibrium",
        "aggregator"
    ],
    "total_time": 100,
    "emitter_arg": [
        ["host", "localhost:27017"]
    ],
    "emitter": "database",
    "mar_regulon": "True",
    "initial_state_file": "wcecoli_tet",
    "spatial_environment_config": {
        "field_timeline": {
            "timeline": [
                [1000000, {
                    "tetracycline": 0
                }]
            ]
        }
    },
    "engine_process_reports": [
        ["bulk", "CPLX0-3953-tetracycline[c]"],
        ["bulk", "CPLX0-3953[c]"],
        ["bulk", "marR-tet[c]"],
        ["bulk", "tetracycline[c]"],
<<<<<<< HEAD
        ["bulk", "CPLX0-7710[c]"]
=======
        ["bulk", "CPLX0-7710[c]"],
        ["bulk", "MICF-RNA[c]"],
        ["bulk", "micF-ompF[c]"]
>>>>>>> 3def11d9
    ],
    "topology": {
        "permeability": {
            "porins": ["bulk"],
            "permeabilities": ["kinetic_parameters"],
            "surface_area": ["boundary", "outer_surface_area"]
        },
        "conc_to_counts": {
            "tetracycline[c]": {
                "conc" : ["cytoplasm", "concentrations", "tetracycline"],
                "volume": ["cytoplasm", "global", "volume"]
            },
            "tetracycline[p]": {
                "conc" : ["periplasm", "concentrations", "tetracycline"],
                "volume": ["periplasm", "global", "volume"]
            },
            "bulk": ["bulk"]
        },
        "tetracycline-ribosome-equilibrium": {
            "tetracycline": ["cytoplasm", "concentrations", "tetracycline"],
            "30s-free": ["bulk", "CPLX0-3953[c]"],
            "50s": ["bulk", "CPLX0-3962[c]"],
            "70s-free": ["unique", "active_ribosome"],
            "70s-tetracycline": ["unique", "active_ribosome_tetracycline"],
            "30s-tetracycline": ["bulk", "CPLX0-3953-tetracycline[c]"],
            "volume": ["cytoplasm", "global", "volume"],
            "evolvers_ran": ["evolvers_ran"],
            "listeners": ["listeners"]
        },
        "aggregator": {
            "unique": ["unique"],
            "aggregated": ["listeners", "aggregated"]
        }
    },
    "process_configs": {
<<<<<<< HEAD
        "antibiotic-transport-odeint": {
            "initial_reaction_parameters": {
                "tetracycline": {
                    "diffusion": {
                        "outer_permeability": "!ParameterSerializer[tetracycline>permeability>outer_with_porins]",
                        "outer_area": "!ParameterSerializer[shape>initial_outer_area]",
                        "periplasm_volume": "!ParameterSerializer[shape>initial_periplasm_volume]",
                        "inner_permeability": "!ParameterSerializer[tetracycline>permeability>inner]",
                        "inner_area": "!ParameterSerializer[shape>initial_inner_area]",
                        "cytoplasm_volume": "!ParameterSerializer[shape>initial_cytoplasm_volume]",
                        "charge": "!ParameterSerializer[tetracycline>charge]"
                    },
                    "export": {
                        "inner_kcat": "!ParameterSerializer[tetracycline>efflux>kcat]",
                        "inner_km": "!ParameterSerializer[tetracycline>efflux>km]",
                        "inner_n": "!ParameterSerializer[tetracycline>efflux>n]",
                        "inner_enzyme_conc": "!ParameterSerializer[concs>initial_pump]",
                        "outer_kcat": "!units[0 1 / second]",
                        "outer_km": "!units[1 millimolar]",
                        "outer_n": "!units[1 count]",
                        "outer_enzyme_conc": "!units[0 millimolar]"
                    },
                    "hydrolysis": {
                        "outer_kcat": "!units[0 1 / second]",
                        "outer_km": "!units[1 millimolar]",
                        "outer_n": "!units[1 count]",
                        "outer_enzyme_conc": "!units[0 millimolar]",
                        "inner_kcat": "!units[0 1 / second]",
                        "inner_km": "!units[1 millimolar]",
                        "inner_n": "!units[1 count]",
                        "inner_enzyme_conc": "!units[0 millimolar]"
                    }
                }
            },
            "time_step": 2
        },
        "permeability": {
            "porin_ids": ["CPLX0-7533[o]", "CPLX0-7534[o]"],
            "diffusing_molecules": {
                "outer_tetracycline_permeability": {
                    "concentration_perm": {
                        "CPLX0-7534[o]": "!ParameterSerializer[tetracycline>per_porin_permeability>outer>ompf]"
                    },
                    "bilayer_perm": "!ParameterSerializer[tetracycline>permeability>outer_without_porins]"
                }
            }
        },
        "conc_to_counts": {
            "molecules_to_convert": ["tetracycline[c]", "tetracycline[p]"]
        },
=======
>>>>>>> 3def11d9
        "ecoli-rna-interference": {
            "srna_ids": ["MICF-RNA[c]"],
            "target_ids": ["EG10671_RNA[c]"],
            "duplex_ids": ["micF-ompF[c]"],
            "duplex_deg_rates": [0.00135911],
            "duplex_km": [0.00034204],
            "binding_probs": [1],
            "time_step": 2
        },
        "tetracycline-ribosome-equilibrium": {},
        "ecoli-mass-listener": {
            "tetracycline_mass": "!ParameterSerializer[tetracycline>mass]"
        },
        "aggregator": {
            "paths": [
                ["unique", "active_ribosome_tetracycline"],
                ["unique", "active_ribosome"],
                ["unique", "active_RNAP"]
            ]
        }
    },
    "flow": {
        "tetracycline-ribosome-equilibrium": [["ecoli-shape"]],
        "aggregator": [["tetracycline-ribosome-equilibrium"]]
    }
}<|MERGE_RESOLUTION|>--- conflicted
+++ resolved
@@ -1,10 +1,6 @@
 {
     "inherit_from": ["antibiotics.json"],
     "add_processes": [
-<<<<<<< HEAD
-        "conc_to_counts",
-=======
->>>>>>> 3def11d9
         "ecoli-rna-interference",
         "tetracycline-ribosome-equilibrium",
         "aggregator"
@@ -30,13 +26,9 @@
         ["bulk", "CPLX0-3953[c]"],
         ["bulk", "marR-tet[c]"],
         ["bulk", "tetracycline[c]"],
-<<<<<<< HEAD
-        ["bulk", "CPLX0-7710[c]"]
-=======
         ["bulk", "CPLX0-7710[c]"],
         ["bulk", "MICF-RNA[c]"],
         ["bulk", "micF-ompF[c]"]
->>>>>>> 3def11d9
     ],
     "topology": {
         "permeability": {
@@ -72,59 +64,6 @@
         }
     },
     "process_configs": {
-<<<<<<< HEAD
-        "antibiotic-transport-odeint": {
-            "initial_reaction_parameters": {
-                "tetracycline": {
-                    "diffusion": {
-                        "outer_permeability": "!ParameterSerializer[tetracycline>permeability>outer_with_porins]",
-                        "outer_area": "!ParameterSerializer[shape>initial_outer_area]",
-                        "periplasm_volume": "!ParameterSerializer[shape>initial_periplasm_volume]",
-                        "inner_permeability": "!ParameterSerializer[tetracycline>permeability>inner]",
-                        "inner_area": "!ParameterSerializer[shape>initial_inner_area]",
-                        "cytoplasm_volume": "!ParameterSerializer[shape>initial_cytoplasm_volume]",
-                        "charge": "!ParameterSerializer[tetracycline>charge]"
-                    },
-                    "export": {
-                        "inner_kcat": "!ParameterSerializer[tetracycline>efflux>kcat]",
-                        "inner_km": "!ParameterSerializer[tetracycline>efflux>km]",
-                        "inner_n": "!ParameterSerializer[tetracycline>efflux>n]",
-                        "inner_enzyme_conc": "!ParameterSerializer[concs>initial_pump]",
-                        "outer_kcat": "!units[0 1 / second]",
-                        "outer_km": "!units[1 millimolar]",
-                        "outer_n": "!units[1 count]",
-                        "outer_enzyme_conc": "!units[0 millimolar]"
-                    },
-                    "hydrolysis": {
-                        "outer_kcat": "!units[0 1 / second]",
-                        "outer_km": "!units[1 millimolar]",
-                        "outer_n": "!units[1 count]",
-                        "outer_enzyme_conc": "!units[0 millimolar]",
-                        "inner_kcat": "!units[0 1 / second]",
-                        "inner_km": "!units[1 millimolar]",
-                        "inner_n": "!units[1 count]",
-                        "inner_enzyme_conc": "!units[0 millimolar]"
-                    }
-                }
-            },
-            "time_step": 2
-        },
-        "permeability": {
-            "porin_ids": ["CPLX0-7533[o]", "CPLX0-7534[o]"],
-            "diffusing_molecules": {
-                "outer_tetracycline_permeability": {
-                    "concentration_perm": {
-                        "CPLX0-7534[o]": "!ParameterSerializer[tetracycline>per_porin_permeability>outer>ompf]"
-                    },
-                    "bilayer_perm": "!ParameterSerializer[tetracycline>permeability>outer_without_porins]"
-                }
-            }
-        },
-        "conc_to_counts": {
-            "molecules_to_convert": ["tetracycline[c]", "tetracycline[p]"]
-        },
-=======
->>>>>>> 3def11d9
         "ecoli-rna-interference": {
             "srna_ids": ["MICF-RNA[c]"],
             "target_ids": ["EG10671_RNA[c]"],
