"""
Reads dynamics data for each of the nodes of a causality network from a single
simulation.
"""

import numpy as np
import os
import orjson
import hashlib
from tqdm import tqdm
import zipfile

from vivarium.library.dict_utils import get_value_from_path
from vivarium.core.emitter import data_from_database, get_experiment_database

from ecoli.processes.metabolism import (
    COUNTS_UNITS,
    VOLUME_UNITS,
    TIME_UNITS,
    MASS_UNITS,
)
from ecoli.analysis.network_components import (
    EDGELIST_JSON,
    Node,
    NODELIST_JSON,
    COUNT_UNITS,
    PROB_UNITS,
)
from ecoli.analysis.build_network import NODE_ID_SUFFIX

from wholecell.utils import units


MIN_TIMESTEPS = (
    41  # Minimum number of timesteps for a working visualization without modification
)
# REQUIRED_COLUMNS = [
# 	("BulkMolecules", "counts"),
# 	("ComplexationListener", "complexationEvents"),
# 	("EquilibriumListener", "reactionRates"),
# 	("FBAResults", "reactionFluxes"),
# 	("GrowthLimits", "net_charged"),
# 	("Main", "time"),
# 	("Mass", "cellMass"),
# 	("Mass", "dryMass"),
# 	("RNACounts", "mRNA_counts"),
#   ("RnaMaturationListener", "unprocessed_rnas_consumed"),
#   ("RnaSynthProb", "gene_copy_number"),
#   ("RnaSynthProb", "pPromoterBound"),
#   ("RnaSynthProb", "actual_rna_synth_prob_per_cistron"),
#   ("RnaSynthProb", "promoter_copy_number"),
#   ("RnaSynthProb", "n_bound_TF_per_TU"),
#   ("RnaSynthProb", "n_bound_TF_per_cistron"),
#   ("RnapData", "rnaInitEvent"),
#   ("RibosomeData", "probTranslationPerTranscript"),
# 	]


def get_safe_name(s):
    fname = str(int(hashlib.sha256(s.encode("utf-8")).hexdigest(), 16) % 10**16)
    return fname


def array_timeseries(data, path, timeseries):
    """Converts data of the format {time: {path: value}}} to timeseries of the
    format {path: [value_1, value_2,...]}. Modifies timeseries in place."""
    path_timeseries = timeseries
    for key in path[:-1]:
        path_timeseries = path_timeseries.setdefault(key, {})
    accumulated_data = []
    for datum in data.values():
        path_data = get_value_from_path(datum, path)
        accumulated_data.append(path_data)
    path_timeseries[path[-1]] = np.array(accumulated_data)


def convert_dynamics(seriesOutDir, sim_data, node_list, edge_list, experiment_id):
    """Convert the sim's dynamics data to a Causality seriesOut.zip file."""

    if not experiment_id:
        experiment_id = input("Please provide an experiment id: ")

    # Retrieve the data directly from database
    db = get_experiment_database()
    query = [
        ("bulk",),
        ("listeners", "mass", "cell_mass"),
        ("listeners", "mass", "dry_mass"),
        ("listeners", "rna_synth_prob", "p_promoter_bound"),
        ("listeners", "rna_synth_prob", "actual_rna_synth_prob_per_cistron"),
        ("listeners", "rna_synth_prob", "promoter_copy_number"),
        ("listeners", "rna_synth_prob", "gene_copy_number"),
        ("listeners", "rna_synth_prob", "n_bound_TF_per_TU"),
        ("listeners", "rna_synth_prob", "n_bound_TF_per_cistron"),
        ("listeners", "rna_counts", "mRNA_counts"),
        ("listeners", "rna_maturation_listener", "unprocessed_rnas_consumed"),
        ("listeners", "rnap_data", "rna_init_event"),
        ("listeners", "ribosome_data", "actual_prob_translation_per_transcript"),
        ("listeners", "complexation_listener", "complexation_events"),
        ("listeners", "fba_results", "reaction_fluxes"),
        ("listeners", "equilibrium_listener", "reaction_rates"),
        ("listeners", "growth_limits", "net_charged"),
    ]
    data, config = data_from_database(experiment_id, db, query=query)
    del data[0.0]

    timeseries = {}
    for path in query:
        array_timeseries(data, path, timeseries)
    timeseries["time"] = np.array(list(data.keys()))

    # Reshape arrays for number of bound transcription factors
    n_TU = len(sim_data.process.transcription.rna_data["id"])
    n_cistron = len(sim_data.process.transcription.cistron_data["id"])
    n_TF = len(sim_data.process.transcription_regulation.tf_ids)

    timeseries["listeners"]["rna_synth_prob"]["n_bound_TF_per_cistron"] = np.array(
        timeseries["listeners"]["rna_synth_prob"]["n_bound_TF_per_cistron"]
    ).reshape(-1, n_cistron, n_TF)
    timeseries["listeners"]["rna_synth_prob"]["n_bound_TF_per_TU"] = np.array(
        timeseries["listeners"]["rna_synth_prob"]["n_bound_TF_per_TU"]
    ).reshape(-1, n_TU, n_TF)

    conversion_coeffs = (
        timeseries["listeners"]["mass"]["dry_mass"]
        / timeseries["listeners"]["mass"]["cell_mass"]
        * sim_data.constants.cell_density.asNumber(MASS_UNITS / VOLUME_UNITS)
    )
    timeseries["listeners"]["fba_results"]["reaction_fluxes_converted"] = (
        (COUNTS_UNITS / MASS_UNITS / TIME_UNITS)
        * (
            timeseries["listeners"]["fba_results"]["reaction_fluxes"].T
            / conversion_coeffs
        ).T
    ).asNumber(units.mmol / units.g / units.h)

    # Construct dictionaries of indexes where needed
    indexes = {}

    def build_index_dict(id_array):
        return {mol: i for i, mol in enumerate(id_array)}

<<<<<<< HEAD
    molecule_ids = config["metadata"]["output_metadata"]["bulk"]
=======
    molecule_ids = config["state"]["bulk"]["_properties"]["metadata"]
>>>>>>> f8e4ece2
    indexes["BulkMolecules"] = build_index_dict(molecule_ids)

    gene_ids = sim_data.process.transcription.cistron_data["gene_id"]
    indexes["Genes"] = build_index_dict(gene_ids)

    rna_ids = sim_data.process.transcription.rna_data["id"]
    indexes["RNAs"] = build_index_dict(rna_ids)

    mRNA_ids = rna_ids[sim_data.process.transcription.rna_data["is_mRNA"]]
    indexes["mRNAs"] = build_index_dict(mRNA_ids)

    translated_rna_ids = sim_data.process.translation.monomer_data["cistron_id"]
    indexes["TranslatedRnas"] = build_index_dict(translated_rna_ids)

    # metabolism_rxn_ids = TableReader(
    # 	os.path.join(simOutDir, "FBAResults")).readAttribute("reactionIDs")
<<<<<<< HEAD
    metabolism_rxn_ids = config["metadata"]["output_metadata"]["listeners"][
        "fba_results"
    ]["reaction_fluxes"]
=======
    metabolism_rxn_ids = config["state"]["listeners"]["fba_results"]["reaction_fluxes"][
        "_properties"
    ]["metadata"]
>>>>>>> f8e4ece2
    metabolism_rxn_ids = sim_data.process.metabolism.reaction_stoich.keys()
    indexes["MetabolismReactions"] = build_index_dict(metabolism_rxn_ids)

    complexation_rxn_ids = sim_data.process.complexation.ids_reactions
    indexes["ComplexationReactions"] = build_index_dict(complexation_rxn_ids)

    equilibrium_rxn_ids = sim_data.process.equilibrium.rxn_ids
    indexes["EquilibriumReactions"] = build_index_dict(equilibrium_rxn_ids)

    # unprocessed_rna_ids = TableReader(
    #     os.path.join(simOutDir, "RnaMaturationListener")).readAttribute("unprocessed_rna_ids")
<<<<<<< HEAD
    unprocessed_rna_ids = config["metadata"]["output_metadata"]["listeners"][
        "rna_maturation_listener"
    ]["unprocessed_rnas_consumed"]
=======
    unprocessed_rna_ids = config["state"]["listeners"]["rna_maturation_listener"][
        "unprocessed_rnas_consumed"
    ]["_properties"]["metadata"]
>>>>>>> f8e4ece2
    indexes["UnprocessedRnas"] = build_index_dict(unprocessed_rna_ids)

    tf_ids = sim_data.process.transcription_regulation.tf_ids
    indexes["TranscriptionFactors"] = build_index_dict(tf_ids)

    trna_ids = sim_data.process.transcription.uncharged_trna_names
    indexes["Charging"] = build_index_dict(trna_ids)

    # Cache cell volume array (used for calculating concentrations)

    # volume = ((1.0 / sim_data.constants.cell_density) * (
    # 	units.fg * columns[("Mass", "cellMass")])).asNumber(units.L)
    volume = (
        (1.0 / sim_data.constants.cell_density)
        * (units.fg * timeseries["listeners"]["mass"]["cell_mass"])
    ).asNumber(units.L)

    def dynamics_mapping(dynamics, safe):
        return [
            {
                "index": index,
                "units": dyn["units"],
                "type": dyn["type"],
                "filename": safe + ".json",
            }
            for index, dyn in enumerate(dynamics)
        ]

    name_mapping = {}

    def build_dynamics(node_dict):
        node = Node()
        node.node_id = node_dict["ID"]
        node.node_type = node_dict["type"]
        reader = TYPE_TO_READER_FUNCTION.get(node.node_type)
        if reader:
            # reader(sim_data, node, node.node_id, columns, indexes, volume)
            reader(sim_data, node, node.node_id, indexes, volume, timeseries)
        return node

    def save_node(node, name_mapping):
        if node.node_id in name_mapping:
            # Skip duplicates. Why are there duplicates? --check_sanity finds them.
            return

        dynamics_path = get_safe_name(node.node_id)
        dynamics = node.dynamics_dict()
        dynamics_json = orjson.dumps(dynamics, option=orjson.OPT_SERIALIZE_NUMPY)

        zf.writestr(os.path.join("series", dynamics_path + ".json"), dynamics_json)

        name_mapping[str(node.node_id)] = dynamics_mapping(dynamics, dynamics_path)

    # ZIP_BZIP2 saves 14% bytes vs. ZIP_DEFLATED but takes  +70 secs.
    # ZIP_LZMA  saves 19% bytes vs. ZIP_DEFLATED but takes +260 sec.
    # compresslevel=9 saves very little space.
    zip_name = os.path.join(seriesOutDir, "seriesOut.zip")
    with zipfile.ZipFile(
        zip_name, "w", compression=zipfile.ZIP_DEFLATED, allowZip64=True
    ) as zf:
        for node_dict in tqdm(node_list):
            node = build_dynamics(node_dict)
            save_node(node, name_mapping)
        save_node(time_node(timeseries), name_mapping)

        zf.writestr("series.json", orjson.dumps(name_mapping))
        zf.writestr(NODELIST_JSON, orjson.dumps(node_list))
        zf.writestr(
            EDGELIST_JSON, orjson.dumps(edge_list, option=orjson.OPT_SERIALIZE_NUMPY)
        )


def time_node(timeseries):
    time_node = Node()
    attr = {
        "node_class": "time",
        "node_type": "time",
        "node_id": "time",
    }
    time_node.read_attributes(**attr)
    if len(timeseries["time"]) < MIN_TIMESTEPS:
        time = np.array([0.0 + (2 * i) for i in range(MIN_TIMESTEPS)])
    else:
        time = timeseries["time"]
    # time = columns[("Main", "time")]
    dynamics = {
        "time": time,
    }
    dynamics_units = {
        "time": "s",
    }

    time_node.read_dynamics(dynamics, dynamics_units)
    return time_node


def read_global_dynamics(sim_data, node, node_id, indexes, volume, timeseries):
    """
    Reads global dynamics from simulation output.
    """

    cell_mass = timeseries["listeners"]["mass"]["cell_mass"]

    if node_id == "cell_mass":
        dynamics = {
            "mass": cell_mass,
        }
        dynamics_units = {
            "mass": "fg",
        }

    elif node_id == "cell_volume":
        cell_volume = (
            (1.0 / sim_data.constants.cell_density) * (units.fg * cell_mass)
        ).asNumber(units.L)
        dynamics = {
            "volume": cell_volume,
        }
        dynamics_units = {
            "volume": "L",
        }

    else:
        return

    node.read_dynamics(dynamics, dynamics_units)


def read_gene_dynamics(sim_data, node, node_id, indexes, volume, timeseries):
    """
    Reads dynamics data for gene nodes from simulation output.
    """
    gene_index = indexes["Genes"][node_id]
    dynamics = {
        # "transcription probability": columns[("RnaSynthProb", "actual_rna_synth_prob_per_cistron")][:, gene_index],
        "transcription probability": timeseries["listeners"]["rna_synth_prob"][
            "actual_rna_synth_prob_per_cistron"
        ][:, gene_index],
        # "gene copy number": columns[("RnaSynthProb", "gene_copy_number")][:, gene_index],
        "gene copy number": timeseries["listeners"]["rna_synth_prob"][
            "gene_copy_number"
        ][:, gene_index],
    }
    dynamics_units = {
        "transcription probability": PROB_UNITS,
        "gene copy number": COUNT_UNITS,
    }
    node.read_dynamics(dynamics, dynamics_units)


def read_rna_dynamics(sim_data, node, node_id, indexes, volume, timeseries):
    """
    Reads dynamics data for transcript (RNA) nodes from simulation output.
    """
    # If RNA is an mRNA, get counts from mRNA counts listener
    if node_id in indexes["mRNAs"]:
        # counts = columns[("mRNACounts", "mRNA_counts")][:, indexes["mRNAs"][node_id]]
        counts = timeseries["listeners"]["rna_counts"]["mRNA_counts"][
            :, indexes["mRNAs"][node_id]
        ]
    # If not, get counts from bulk molecules listener
    else:
        # counts = columns[("BulkMolecules", "counts")][:, indexes["BulkMolecules"][node_id]]
        counts = timeseries["bulk"][:, indexes["BulkMolecules"][node_id]]

    dynamics = {
        "counts": counts,
    }
    dynamics_units = {
        "counts": COUNT_UNITS,
    }

    node.read_dynamics(dynamics, dynamics_units)


def read_protein_dynamics(sim_data, node, node_id, indexes, volume, timeseries):
    """
    Reads dynamics data for monomer/complex nodes from a simulation output.
    """
    count_index = indexes["BulkMolecules"][node_id]
    # counts = columns[("BulkMolecules", "counts")][:, count_index]
    counts = timeseries["bulk"][:, count_index]
    concentration = (
        ((1 / sim_data.constants.n_avogadro) * counts) / (units.L * volume)
    ).asNumber(units.mmol / units.L)

    dynamics = {
        "counts": counts,
        "concentration": concentration,
    }
    dynamics_units = {
        "counts": COUNT_UNITS,
        "concentration": "mmol/L",
    }
    node.read_dynamics(dynamics, dynamics_units)


def read_metabolite_dynamics(sim_data, node, node_id, indexes, volume, timeseries):
    """
    Reads dyanmics data for metabolite nodes from a simulation output.
    """
    try:
        count_index = indexes["BulkMolecules"][node_id]
    except (KeyError, IndexError):
        return  # Metabolite not being modeled
    # counts = columns[("BulkMolecules", "counts")][:, count_index]
    counts = timeseries["bulk"][:, count_index]
    concentration = (
        ((1 / sim_data.constants.n_avogadro) * counts) / (units.L * volume)
    ).asNumber(units.mmol / units.L)

    dynamics = {
        "counts": counts,
        "concentration": concentration,
    }
    dynamics_units = {
        "counts": COUNT_UNITS,
        "concentration": "mmol/L",
    }

    node.read_dynamics(dynamics, dynamics_units)


def read_transcription_dynamics(sim_data, node, node_id, indexes, volume, timeseries):
    """
    Reads dynamics data for transcription nodes from simulation output.
    """
    rna_id = node_id.split(NODE_ID_SUFFIX["transcription"])[0]
    rna_idx = indexes["RNAs"][rna_id + "[c]"]
    dynamics = {
        # "transcription initiations": columns[("RnapData", "rnaInitEvent")][:, rna_idx],
        "transcription initiations": timeseries["listeners"]["rnap_data"][
            "rna_init_event"
        ][:, rna_idx],
        # "promoter copy number": columns[("RnaSynthProb", "promoter_copy_number")][:, rna_idx],
        "promoter copy number": timeseries["listeners"]["rna_synth_prob"][
            "promoter_copy_number"
        ][:, rna_idx],
    }
    dynamics_units = {
        "transcription initiations": COUNT_UNITS,
    }

    node.read_dynamics(dynamics, dynamics_units)


def read_translation_dynamics(sim_data, node, node_id, indexes, volume, timeseries):
    """
    Reads dynamics data for translation nodes from a simulation output.
    """
    rna_id = node_id.split(NODE_ID_SUFFIX["translation"])[0] + "_RNA"
    translation_idx = indexes["TranslatedRnas"][rna_id]
    dynamics = {
        "translation probability": timeseries["listeners"]["ribosome_data"][
            "actual_prob_translation_per_transcript"
        ][:, translation_idx],
    }
    dynamics_units = {
        "translation probability": PROB_UNITS,
    }

    node.read_dynamics(dynamics, dynamics_units)


def read_complexation_dynamics(sim_data, node, node_id, indexes, volume, timeseries):
    """
    Reads dynamics data for complexation nodes from a simulation output.
    """
    reaction_idx = indexes["ComplexationReactions"][node_id]
    dynamics = {
        "complexation events": timeseries["listeners"]["complexation_listener"][
            "complexation_events"
        ][:, reaction_idx],
        # 'complexation events': columns[("ComplexationListener", "complexationEvents")][:, reaction_idx],
    }
    dynamics_units = {
        "complexation events": COUNT_UNITS,
    }

    node.read_dynamics(dynamics, dynamics_units)


def read_rna_maturation_dynamics(sim_data, node, node_id, indexes, volume, timeseries):
    """
    Reads dynamics data for RNA maturation nodes from a simulation output.
    """
    reaction_idx = indexes["UnprocessedRnas"][node_id[:-4] + "[c]"]

    dynamics = {
        # 'RNA maturation events': columns[("RnaMaturationListener", "unprocessed_rnas_consumed")][:, reaction_idx],
        "RNA maturation events": timeseries["listeners"]["rna_maturation_listener"][
            "unprocessed_rnas_consumed"
        ][:, reaction_idx],
    }
    dynamics_units = {
        "RNA maturation events": COUNT_UNITS,
    }

    node.read_dynamics(dynamics, dynamics_units)


def read_metabolism_dynamics(sim_data, node, node_id, indexes, volume, timeseries):
    """
    Reads dynamics data for metabolism nodes from a simulation output.
    """
    reaction_idx = indexes["MetabolismReactions"][node_id]
    dynamics = {
        # 'flux': columns[("FBAResults", "reactionFluxesConverted")][:, reaction_idx],
        "flux": timeseries["listeners"]["fba_results"]["reaction_fluxes_converted"][
            :, reaction_idx
        ],
    }
    dynamics_units = {
        "flux": "mmol/gCDW/h",
    }

    node.read_dynamics(dynamics, dynamics_units)


def read_equilibrium_dynamics(sim_data, node, node_id, indexes, volume, timeseries):
    """
    Reads dynamics data for equilibrium nodes from a simulation output.
    """
    # TODO (ggsun): Fluxes for 2CS reactions are not being listened to.
    try:
        reaction_idx = indexes["EquilibriumReactions"][node_id]
    except (KeyError, IndexError):
        return  # 2CS reaction

    dynamics = {
        # 'reaction rate': columns[("EquilibriumListener", "reactionRates")][:, reaction_idx],
        "reaction rate": timeseries["listeners"]["equilibrium_listener"][
            "reaction_rates"
        ][:, reaction_idx],
    }
    dynamics_units = {
        "reaction rate": "rxns/s",
    }

    node.read_dynamics(dynamics, dynamics_units)


def read_regulation_dynamics(sim_data, node, node_id, indexes, volume, timeseries):
    """
    Reads dynamics data for regulation nodes from a simulation output.
    """
    tf_id, gene_id, _ = node_id.split("_")
    gene_idx = indexes["Genes"][gene_id]
    tf_idx = indexes["TranscriptionFactors"][tf_id]

    bound_tf_array = timeseries["listeners"]["rna_synth_prob"]["n_bound_TF_per_cistron"]

    dynamics = {
        # 'bound TFs': columns[("RnaSynthProb", "n_bound_TF_per_TU")][:, gene_idx, tf_idx],
        "bound TFs": bound_tf_array[:, gene_idx, tf_idx],
    }
    dynamics_units = {
        "bound TFs": COUNT_UNITS,
    }

    node.read_dynamics(dynamics, dynamics_units)


def read_tf_binding_dynamics(sim_data, node, node_id, indexes, volume, timeseries):
    """
    Reads dynamics data for TF binding nodes from a simulation output.
    """
    tf_id, _ = node_id.split("-bound")
    tf_idx = indexes["TranscriptionFactors"][tf_id]

    dynamics = {
        # 'bound TFs': columns[("RnaSynthProb", "n_bound_TF_per_TU")][:, :, tf_idx].sum(axis=1),
        "bound TFs": timeseries["listeners"]["rna_synth_prob"]["n_bound_TF_per_TU"][
            :, :, tf_idx
        ].sum(axis=1),
    }
    dynamics_units = {
        "bound TFs": COUNT_UNITS,
    }

    node.read_dynamics(dynamics, dynamics_units)


def read_charging_dynamics(sim_data, node, node_id, indexes, volume, timeseries):
    """
    Reads dynamics data for charging nodes from a simulation output.
    """
    rna = "{}[c]".format(node_id.split(" ")[0])
    rna_idx = indexes["Charging"][rna]
    dynamics = {
        # 'reaction rate': columns[("GrowthLimits", "net_charged")][:, rna_idx]
        "reaction rate": timeseries["listeners"]["growth_limits"]["net_charged"][
            :, rna_idx
        ]
    }
    dynamics_units = {
        "reaction rate": "rxns/s",
    }

    node.read_dynamics(dynamics, dynamics_units)


TYPE_TO_READER_FUNCTION = {
    "Global": read_global_dynamics,
    "Gene": read_gene_dynamics,
    "RNA": read_rna_dynamics,
    "Protein": read_protein_dynamics,
    "Complex": read_protein_dynamics,
    "Metabolite": read_metabolite_dynamics,
    "Transcription": read_transcription_dynamics,
    "Translation": read_translation_dynamics,
    "Complexation": read_complexation_dynamics,
    "Equilibrium": read_equilibrium_dynamics,
    "RNA Maturation": read_rna_maturation_dynamics,
    "Metabolism": read_metabolism_dynamics,
    "Transport": read_metabolism_dynamics,
    "Regulation": read_regulation_dynamics,
    "TF Binding": read_tf_binding_dynamics,
    "Charging": read_charging_dynamics,
}<|MERGE_RESOLUTION|>--- conflicted
+++ resolved
@@ -140,11 +140,7 @@
     def build_index_dict(id_array):
         return {mol: i for i, mol in enumerate(id_array)}
 
-<<<<<<< HEAD
-    molecule_ids = config["metadata"]["output_metadata"]["bulk"]
-=======
     molecule_ids = config["state"]["bulk"]["_properties"]["metadata"]
->>>>>>> f8e4ece2
     indexes["BulkMolecules"] = build_index_dict(molecule_ids)
 
     gene_ids = sim_data.process.transcription.cistron_data["gene_id"]
@@ -161,15 +157,9 @@
 
     # metabolism_rxn_ids = TableReader(
     # 	os.path.join(simOutDir, "FBAResults")).readAttribute("reactionIDs")
-<<<<<<< HEAD
-    metabolism_rxn_ids = config["metadata"]["output_metadata"]["listeners"][
-        "fba_results"
-    ]["reaction_fluxes"]
-=======
     metabolism_rxn_ids = config["state"]["listeners"]["fba_results"]["reaction_fluxes"][
         "_properties"
     ]["metadata"]
->>>>>>> f8e4ece2
     metabolism_rxn_ids = sim_data.process.metabolism.reaction_stoich.keys()
     indexes["MetabolismReactions"] = build_index_dict(metabolism_rxn_ids)
 
@@ -181,15 +171,9 @@
 
     # unprocessed_rna_ids = TableReader(
     #     os.path.join(simOutDir, "RnaMaturationListener")).readAttribute("unprocessed_rna_ids")
-<<<<<<< HEAD
-    unprocessed_rna_ids = config["metadata"]["output_metadata"]["listeners"][
-        "rna_maturation_listener"
-    ]["unprocessed_rnas_consumed"]
-=======
     unprocessed_rna_ids = config["state"]["listeners"]["rna_maturation_listener"][
         "unprocessed_rnas_consumed"
     ]["_properties"]["metadata"]
->>>>>>> f8e4ece2
     indexes["UnprocessedRnas"] = build_index_dict(unprocessed_rna_ids)
 
     tf_ids = sim_data.process.transcription_regulation.tf_ids
