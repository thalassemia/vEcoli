--- conflicted
+++ resolved
@@ -23,28 +23,6 @@
 ]
 
 
-<<<<<<< HEAD
-def access(
-        experiment_id,
-        query=None,
-        f=None,
-):
-    # mongo client
-    config = {
-        'host': '{}:{}'.format('localhost', 27017),
-        'database': 'simulations'}
-    emitter = DatabaseEmitter(config)
-    db = emitter.db
-
-    # access
-    data, sim_config = data_from_database(
-        experiment_id, db, query, f)
-
-    return data, experiment_id, sim_config
-
-
-=======
->>>>>>> e51d495f
 def make_plots(data, experiment_id='ecoli', sim_config={}):
     out_dir = os.path.join(OUT_DIR, str(experiment_id))
 
