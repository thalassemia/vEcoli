--- conflicted
+++ resolved
@@ -14,15 +14,9 @@
 from vivarium.core.composition import simulate_process
 from vivarium.library.dict_utils import deep_merge
 
-<<<<<<< HEAD
-from ecoli.library.data_predicates import monotonically_increasing, monotonically_decreasing, all_nonnegative
-from ecoli.library.schema import array_to, array_from
-=======
 from ecoli.library.data_predicates import (
     monotonically_increasing, monotonically_decreasing, all_nonnegative)
-from ecoli.library.schema import bulk_schema
-
->>>>>>> 81be55ca
+from ecoli.library.schema import array_to, array_from
 
 class ProteinDegradation(Process):
     name = 'ecoli-protein-degradation'
@@ -78,17 +72,8 @@
 
     def ports_schema(self):
         return {
-<<<<<<< HEAD
-            'metabolites': {
-                metabolite: {
-                    '_default': 0,
-                    '_emit': True}
-                for metabolite in self.metabolite_ids},
-            'proteins': {
-                protein: {
-                    '_default': 0,
-                    '_emit': True}
-                for protein in self.protein_ids}}
+            'metabolites': bulk_schema(self.metabolite_ids),
+            'proteins': bulk_schema(self.protein_ids)}
         
     def calculate_request(self, timestep, states):
         # Determine how many proteins to degrade based on the degradation rates and counts of each protein
@@ -111,32 +96,6 @@
         return requests
         
     def evolve_state(self, timestep, states):
-=======
-            'metabolites': bulk_schema(self.metabolite_ids),
-            'proteins': bulk_schema(self.protein_ids)}
-
-    def next_update(self, timestep, states):
-        proteins = states['proteins']
-        protein_counts = np.array(list(proteins.values()))
-        rates = self.raw_degradation_rate * timestep
-
-        # Get number of degradation events,
-        # constrained by number of proteins and water molecules.
-        degrade = np.fmin(
-            self.random_state.poisson(rates * protein_counts),
-            protein_counts)
-
-        # Only do degradation if there is enough water for the reactions.
-        # This behavior is not realistic, but should be fine under an assumption of
-        # water not being limiting (?)
-        degrade *= int(states['metabolites'][self.water_id] >=
-                       np.dot(self.protein_lengths - 1, degrade))
-
-        # TODO(Ryan): It seems this water request is never used?
-        # self.h2o.requestIs(nReactions - np.sum(nProteinsToDegrade))
-        # self.proteins.requestIs(nProteinsToDegrade)
-
->>>>>>> 81be55ca
         # Degrade selected proteins, release amino acids from those proteins back into the cell, 
         # and consume H_2O that is required for the degradation process
         allocated_proteins = array_from(states['proteins'])
