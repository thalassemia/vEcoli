"""
SimulationData for metabolism process

TODO:

- improved estimate of ILE/LEU abundance or some external data point
- implement L1-norm minimization for AA concentrations
- find concentration for PI[c]
- add (d)NTP byproduct concentrations
"""

from copy import copy
import itertools
import re
from typing import Any, cast, Dict, Iterable, List, Optional, Set, Tuple, Union, TYPE_CHECKING
from unum import Unum

from numba import njit
import numpy as np
import sympy as sp
from sympy.parsing.sympy_parser import parse_expr

from ecoli.library.schema import bulk_name_to_idx, counts
from reconstruction.ecoli.dataclasses.getter_functions import UNDEFINED_COMPARTMENT_IDS_TO_ABBREVS
from reconstruction.ecoli.knowledge_base_raw import KnowledgeBaseEcoli
if TYPE_CHECKING:
	from reconstruction.ecoli.simulation_data import SimulationDataEcoli
from reconstruction.ecoli.dataclasses.constants import Constants
from wholecell.utils import units

KINETIC_CONSTRAINT_CONC_UNITS = units.umol / units.L
K_CAT_UNITS = 1 / units.s
"""Units for k\ :sub:`cat`\ values"""
METABOLITE_CONCENTRATION_UNITS = units.mol / units.L
"""Units for metabolite concentrations"""
DRY_MASS_UNITS = units.fg
"""Units for dry mass"""

USE_ALL_CONSTRAINTS = False  # False will remove defined constraints from objective

REVERSE_TAG = ' (reverse)'
REVERSE_REACTION_ID = '{{}}{}'.format(REVERSE_TAG)
ENZYME_REACTION_ID = '{}__{}'

VERBOSE = False


class InvalidReactionDirectionError(Exception):
	pass


class Metabolism(object):
	"""Metabolism

	Args: 
		raw_data: Raw data object
		sim_data: Simulation data object
	
	Attributes:
		solver (str): solver ID, should match a value in modular_fba.py,
			set by :py:meth:`~._set_solver_values`
		kinetic_objective_weight (float): weighting for the kinetic objective,
			1-weighting for the homeostatic objective, set by 
			:py:meth:`~._set_solver_values`	
		kinetic_objective_weight_in_range (float): weighting for deviations
			from the kinetic target within min and max ranges, set by 
			:py:meth:`~._set_solver_values`
		secretion_penalty_coeff (float): penalty on secretion fluxes, set by
			:py:meth:`~._set_solver_values`
		metabolite_charge (dict[str, int]): mapping of metabolite IDs to charge, 
			set by :py:meth:`~._add_metabolite_charge`

		concentration_updates
		conc_dict (dict): 
		nutrients_to_internal_conc (dict[str, dict[str, Unum]]):
	
		kinetic_constraint_reactions: 
		kinetic_constraint_enzymes: 
		kinetic_constraint_substrates:
		_kcats: 
		_saturations:
		_enzymes: 
		constraint_is_kcat_only:
		_compiled_enzymes: 
		_compiled_saturation:
		reaction_stoich:
		maintenance_reaction:
		reaction_catalysts: 
		catalyst_ids:
		reactions_with_catalyst:
		catalysis_matrix_I:
		catalysis_matrix_J:
		catalysis_matrix_V:
		use_all_constraints:
		constraints_to_disable:
		base_reaction_ids:
		reaction_id_to_base_reaction_id:
		amino_acid_export_kms: 

		transport_reactions (list[str]): transport reaction IDs in the
			metabolic network (includes reverse reactions and reactions
			with kinetic constraints), set by 
			:py:meth:`~._build_transport_reactions`
		aa_synthesis_pathways (dict[str, dict]): data for allosteric
			inhibition of amino acid pathways indexed by amino acid ID with
			location tag and nested dictionary with the following keys::

				{'enzymes' (str): limiting/regulated enzyme ID in synthesis
					pathway with location tag,
				'kcat_data' (units.Unum): kcat associated with enzyme
					reaction with units of 1/time,
				'ki' (Tuple[units.Unum, units.Unum]]): lower and upper
					limits of KI associated with enzyme reaction with units
					of mol/volume}
			
			Set by :py:meth:`~._build_amino_acid_pathways`
		KI_aa_synthesis (numpy.ndarray[float]): KI for each AA for synthesis
			portion of supply (in units of 
			:py:data:`~.METABOLITE_CONCENTRATION_UNITS`), set by 
			:py:meth:`~.set_phenomological_supply_constants`
		KM_aa_export (numpy.ndarray[float]): KM for each AA for export portion
			of supply (in units of 
			:py:data:`~.METABOLITE_CONCENTRATION_UNITS`), set by 
			:py:meth:`~.set_phenomological_supply_constants`
		fraction_supply_rate (float): fraction of AA supply that comes from
			a base synthesis rate, set by 
			:py:meth:`~.set_phenomological_supply_constants`
		fraction_import_rate (numpy.ndarray[float]): fraction of AA supply that
			comes from AA import if nutrients are present, set by 
			:py:meth:`~.set_phenomological_supply_constants`
		ppgpp_synthesis_reaction (str): reaction ID for ppGpp synthesis
			(catalyzed by RelA and SpoT), set by :py:meth:`~._build_ppgpp_reactions`
		ppgpp_degradation_reaction (str): reaction ID for ppGpp degradation
			(catalyzed by SpoT), set by :py:meth:`~._build_ppgpp_reactions`
		ppgpp_reaction_names (list[str]): names of reaction involved in ppGpp,
			set by :py:meth:`~._build_ppgpp_reactions`
		ppgpp_reaction_metabolites (list[str]): names of metabolites in
			ppGpp reactions, set by :py:meth:`~._build_ppgpp_reactions`
		ppgpp_reaction_stoich (numpy.ndarray[int]): 2D array with metabolites 
			on rows and reactions on columns containing the stoichiometric 
			coefficient, set by :py:meth:`~._build_ppgpp_reactions`
		aa_to_exporters (dict[str, list]): dictonary that maps aa to
			transporters involved in export reactions. Set by 
			:py:meth:`~.set_mechanistic_export_constants`.
		aa_to_exporters_matrix (numpy.ndarray[int]): correlation matrix.
			Columns correspond to exporting enzymes and rows to amino acids. 
			Set by :py:meth:`~.set_mechanistic_export_constants`.
		aa_exporter_names (numpy.ndarray[str]): names of all exporters. Set by 
			:py:meth:`~.set_mechanistic_export_constants`.
		aa_export_kms (numpy.ndarray[float]): kms corresponding to generic 
			transport/enzyme reactions for each AA in concentration units. 
			Set by :py:meth:`~.set_mechanistic_export_constants`.
		export_kcats_per_aa (numpy.ndarray[float]): kcats corresponding to 
			generic export reactions for each AA. Units in counts/second. 
			Set by :py:meth:`~.set_mechanistic_export_constants` and 
			:py:meth:`~.set_mechanistic_export_constants`.
		aa_to_importers (dict[str, list]): dictonary that maps aa to
			transporters involved in import reactions. Set by 
			:py:meth:`~.set_mechanistic_uptake_constants`.
		aa_to_importers_matrix (numpy.ndarray[int]): correlation matrix.
			Columns correspond to importing enzymes and rows to amino acids. 
			Set by :py:meth:`~.set_mechanistic_export_constants`.
		aa_importer_names (numpy.ndarray[str]): names of all importers. 
			Set by :py:meth:`~.set_mechanistic_export_constants`.
		import_kcats_per_aa (numpy.ndarray[float]): kcats corresponding 
			to generic import reactions for each AA. Units in counts/second. 
			Set by :py:meth:`~.set_mechanistic_export_constants`.
		aa_enzymes (numpy.ndarray[str]): enzyme ID with location tag for each
			enzyme that can catalyze an amino acid pathway with
			:py:attr:`~.enzyme_to_amino_acid` mapping these to each amino acid. 
			Set by :py:meth:`~.set_mechanistic_supply_constants`.
		aa_kcats_fwd (numpy.ndarray[float]): forward kcat value for each
			synthesis pathway in units of :py:data:`~.K_CAT_UNITS`, ordered by 
			amino acid molecule group. Set by 
			:py:meth:`~.set_mechanistic_supply_constants`.
		aa_kcats_rev (numpy.ndarray[float]): reverse kcat value for each
			synthesis pathway in units of :py:data:`~.K_CAT_UNITS`, ordered by 
			amino acid molecule group. Set by 
			:py:meth:`~.set_mechanistic_supply_constants`.
		aa_kis (numpy.ndarray[float]): KI value for each synthesis pathway
			in units of :py:data:`~.METABOLITE_CONCENTRATION_UNITS`, ordered 
			by amino acid molecule group. Will be inf if there is no inhibitory
			control. Set by :py:meth:`~.set_mechanistic_supply_constants`.
		aa_upstream_kms (list[list[float]]): KM value associated with the
			amino acid that feeds into each synthesis pathway in units of
			:py:data:`~.METABOLITE_CONCENTRATION_UNITS`, ordered by amino 
			acid molecule group. Will be 0 if there is no upstream amino 
			acid considered. Set by 
			:py:meth:`~.set_mechanistic_supply_constants`.
		aa_reverse_kms (numpy.ndarray[float]): KM value associated with the
			amino acid in each synthesis pathway in units of
			:py:data:`~.METABOLITE_CONCENTRATION_UNITS`, ordered by amino acid 
			molecule group. Will be inf if the synthesis pathway is not 
			reversible. Set by :py:meth:`~.set_mechanistic_supply_constants`.
		aa_upstream_mapping (numpy.ndarray[int]): index of the upstream amino
			acid that feeds into each synthesis pathway, ordered by amino
			acid molecule group. Set by 
			:py:meth:`~.set_mechanistic_supply_constants`.
		enzyme_to_amino_acid (numpy.ndarray[float]): relationship mapping from
			aa_enzymes to amino acids (n enzymes, m amino acids).  Will
			contain a 1 if the enzyme associated with the row can catalyze
			the pathway for the amino acid associated with the column. 
			Set by :py:meth:`~.set_mechanistic_supply_constants`.
		aa_forward_stoich (numpy.ndarray[float]): relationship mapping from
			upstream amino acids to downstream amino acids (n upstream,
			m downstream).  Will contain a -1 if the amino acid associated
			with the row is required for synthesis of the amino acid
			associated with the column. Set by 
			:py:meth:`~.set_mechanistic_supply_constants`.
		aa_reverse_stoich (numpy.ndarray[float]): relationship mapping from
			upstream amino acids to downstream amino acids (n downstream,
			m upstream).  Will contain a -1 if the amino acid associated
			with the row is produced through a reverse reaction from
			the amino acid associated with the column. Set by 
			:py:meth:`~.set_mechanistic_supply_constants`.
		aa_import_kis (numpy.ndarray[float]): inhibition constants for amino
			acid import based on the internal amino acid concentration
		specific_import_rates (numpy.ndarray[float]): import rates expected
			in rich media conditions for each amino acid normalized by dry
			cell mass in units of :py:data:`~.K_CAT_UNITS` / 
			:py:data:`~.DRY_MASS_UNITS`, ordered by amino acid molecule group. 
			Set by :py:meth:`~.set_mechanistic_supply_constants`.
		max_specific_import_rates (numpy.ndarray[float]): max import rates
			for each amino acid without including internal concentration
			inhibition normalized by dry cell mass in units of
			:py:data:`~.K_CAT_UNITS` / :py:data:`~.DRY_MASS_UNITS`, ordered by 
			amino acid molecule group. Set by 
			:py:meth:`~.set_mechanistic_supply_constants`.
	"""

	def __init__(self, raw_data: KnowledgeBaseEcoli, 
		sim_data: 'SimulationDataEcoli'):
		self._set_solver_values(sim_data.constants)
		self._build_biomass(raw_data, sim_data)
		self._build_metabolism(raw_data, sim_data)
		self._build_ppgpp_reactions(raw_data, sim_data)
		self._build_transport_reactions(raw_data, sim_data)
		self._build_amino_acid_pathways(raw_data, sim_data)
		self._add_metabolite_charge(raw_data)

	def _add_metabolite_charge(self, raw_data: KnowledgeBaseEcoli):
		"""
		Compiles all metabolite charges.

		Args:
			raw_data: Raw data object

		Attributes set:
			- :py:attr:`~.metabolite_charge`
		"""
		self.metabolite_charge = {}
		for met in raw_data.metabolites:
			self.metabolite_charge[met["id"]] = met["molecular_charge"]

	def _set_solver_values(self, constants: Constants):
		"""
		Sets values to be used in the FBA solver.

		Attributes set:
			- :py:attr:`~.solver`
			- :py:attr:`~.kinetic_objective_weight`
			- :py:attr:`~.secretion_penalty_coeff`
		"""

		self.solver = "glpk-linear"
		if "linear" in self.solver:
			self.kinetic_objective_weight = constants.metabolism_kinetic_objective_weight_linear
		else:
			self.kinetic_objective_weight = constants.metabolism_kinetic_objective_weight_quadratic
		self.kinetic_objective_weight_in_range = constants.metabolism_kinetic_objective_weight_in_range
		self.secretion_penalty_coeff = constants.secretion_penalty_coeff

	def _build_biomass(self, raw_data: KnowledgeBaseEcoli, 
		sim_data: 'SimulationDataEcoli'):
		"""
		Calculates metabolite concentration targets.

		Args:
			raw_data: Raw data object
			sim_data: Simulation data object

		Attributes set:
			- :py:attr:`~.concentration_updates`
			- :py:attr:`~.conc_dict`
			- :py:attr:`~.nutrients_to_internal_conc`
		"""
		wildtypeIDs = set(entry["molecule id"] for entry in raw_data.biomass)

		# Create vector of metabolite target concentrations

		# Since the data only covers certain metabolites, we need to rationally
		# expand the dataset to include the other molecules in the biomass
		# function.

		# First, load in metabolites that do have concentrations, then assign
		# compartments according to those given in the biomass objective.  Or,
		# if there is no compartment, assign it to the cytoplasm.

		concentration_sources = [
			'Park Concentration',
			'Lempp Concentration',
			'Kochanowski Concentration',
			'Sander Concentration',
			]
		excluded = {
			'Park Concentration': {
				'GLT',  # Steady state concentration reached with tRNA charging is much lower than Park
				'THR',  # Attenuation needs concentration to be lower to match validation data
				'VAL',  # Synthesis pathway kcat needs concentration to be lower and closer to KI
				},
			'Lempp Concentration': {
				'ATP',  # TF binding does not solve with average concentration
				'VAL',  # Synthesis pathway kcat needs concentration to be lower and closer to KI
				},
			'Kochanowski Concentration': {
				'ATP',  # TF binding does not solve with average concentration
				},
			'Sander Concentration': {
				'GLT',  # Steady state concentration reached with tRNA charging is much lower than Sander
				},
			}
		metaboliteIDs = []
		metaboliteConcentrations = []

		wildtypeIDtoCompartment = {
			wildtypeID[:-3] : wildtypeID[-3:]
			for wildtypeID in wildtypeIDs
			} # this assumes biomass reaction components only exist in a single compartment

		for row in raw_data.metabolite_concentrations:
			metabolite_id = row['Metabolite']
			if not sim_data.getter.is_valid_molecule(metabolite_id):
				if VERBOSE:
					print('Metabolite concentration for unknown molecule: {}'
						.format(metabolite_id))
				continue

			# Use average of both sources
			# TODO (Travis): geometric mean?
			conc = np.nanmean([
				row[source].asNumber(METABOLITE_CONCENTRATION_UNITS)
				for source in concentration_sources
				if metabolite_id not in excluded.get(source, set())
				])

			# Check that a value was in the datasets being used
			if not np.isfinite(conc):
				if VERBOSE:
					print('No concentration in active datasets for {}'.format(metabolite_id))
				continue

			if metabolite_id in wildtypeIDtoCompartment:
				metaboliteIDs.append(
					metabolite_id + wildtypeIDtoCompartment[metabolite_id]
					)
			else:
				metaboliteIDs.append(
					metabolite_id + "[c]"
					)

			metaboliteConcentrations.append(conc)

		# CYS/SEL: concentration based on other amino acids
		aaConcentrations = []
		for aaIndex, aaID in enumerate(sim_data.amino_acid_code_to_id_ordered.values()):
			if aaID in metaboliteIDs:
				metIndex = metaboliteIDs.index(aaID)
				aaConcentrations.append(metaboliteConcentrations[metIndex])
		aaSmallestConc = min(aaConcentrations)

		metaboliteIDs.append("CYS[c]")
		metaboliteConcentrations.append(aaSmallestConc)

		metaboliteIDs.append("L-SELENOCYSTEINE[c]")
		metaboliteConcentrations.append(aaSmallestConc)

		# DGTP: set to smallest of all other DNTP concentrations
		dntpConcentrations = []
		for dntpIndex, dntpID in enumerate(sim_data.molecule_groups.dntps):
			if dntpID in metaboliteIDs:
				metIndex = metaboliteIDs.index(dntpID)
				dntpConcentrations.append(metaboliteConcentrations[metIndex])
		dntpSmallestConc = min(dntpConcentrations)

		metaboliteIDs.append("DGTP[c]")
		metaboliteConcentrations.append(dntpSmallestConc)

		# H: from reported pH
		hydrogenConcentration = 10**(-sim_data.constants.pH)

		metaboliteIDs.append(sim_data.molecule_ids.proton)
		metaboliteConcentrations.append(hydrogenConcentration)

		# PPI
		ppi_conc = sim_data.constants.ppi_concentration.asNumber(
			METABOLITE_CONCENTRATION_UNITS)
		metaboliteIDs.append(sim_data.molecule_ids.ppi)
		metaboliteConcentrations.append(ppi_conc)

		metaboliteIDs.append("Pi[c]")
		metaboliteConcentrations.append(ppi_conc)

		# include metabolites that are part of biomass
		d = sim_data.mass.getBiomassAsConcentrations(sim_data.doubling_time)
		for key, value in d.items():
			metaboliteIDs.append(key)
			metaboliteConcentrations.append(value.asNumber(METABOLITE_CONCENTRATION_UNITS))

		# Load relative metabolite changes
		relative_changes = {}
		for row in raw_data.relative_metabolite_concentrations:
			met = row['Metabolite']
			met_id = met + wildtypeIDtoCompartment.get(met, '[c]')

			# AA concentrations are determined through charging
			if met_id in sim_data.molecule_groups.amino_acids:
				continue

			# Get relative metabolite change in each media condition
			for col, value in row.items():
				# Skip the ID column and minimal column (only has values of 1)
				# or skip invalid values
				if col == 'Metabolite' or col == 'minimal' or not np.isfinite(value):
					continue

				if col not in relative_changes:
					relative_changes[col] = {}
				relative_changes[col][met_id] = value

		## Add manually curated values for other media
		for media, data in sim_data.adjustments.relative_metabolite_concentrations_changes.items():
			if media not in relative_changes:
				relative_changes[media] = {}
			for met, change in data.items():
				if met not in relative_changes[media]:
					relative_changes[media][met] = change

		# save concentrations as class variables
		unique_ids, counts = np.unique(metaboliteIDs, return_counts=True)
		if np.any(counts > 1):
			raise ValueError('Multiple concentrations for metabolite(s): {}'.format(', '.join(unique_ids[counts > 1])))

		# TODO (Travis): only pass raw_data and sim_data and create functions to load absolute and relative concentrations
		conc_dict = dict(zip(metaboliteIDs, METABOLITE_CONCENTRATION_UNITS * np.array(metaboliteConcentrations)))
		all_metabolite_ids = {met['id'] for met in raw_data.metabolites}
		linked_metabolites = self._build_linked_metabolites(raw_data, conc_dict)
		self.concentration_updates = ConcentrationUpdates(
			conc_dict,
			relative_changes,
			raw_data.equilibrium_reactions,
			sim_data.external_state.exchange_dict,
			all_metabolite_ids,
			linked_metabolites,
		)
		self.conc_dict = self.concentration_updates.concentrations_based_on_nutrients("minimal")
		self.nutrients_to_internal_conc = {}
		self.nutrients_to_internal_conc["minimal"] = self.conc_dict.copy()

	def _build_linked_metabolites(self, raw_data: KnowledgeBaseEcoli, 
		conc_dict: dict[str, Unum]) -> dict[str, dict[str, Any]]:
		"""
		Calculates ratio between linked metabolites to keep it constant
		throughout a simulation.

		Args:
			raw_data: Raw data object
			conc_dict: Mapping of metabolite IDs to homeostatic concentrations
				calculated by :py:meth:`~_build_biomass`

		Returns:
			Mapping from a linked metabolite to its lead 
			metabolite and concentration ratio to be maintained::

					{'lead' (str): metabolite to link the concentration to,
					'ratio' (float): ratio to multiply the lead concentration by}
		"""

		linked_metabolites = {}
		for row in raw_data.linked_metabolites:
			lead = row['Lead metabolite']
			linked = row['Linked metabolite']
			ratio = units.strip_empty_units(conc_dict[linked] / conc_dict[lead])

			linked_metabolites[linked] = {'lead': lead, 'ratio': ratio}

		return linked_metabolites

	def _build_metabolism(self, raw_data: KnowledgeBaseEcoli, 
		sim_data: 'SimulationDataEcoli'):
		"""
		Build the matrices/vectors for metabolism (FBA)
		Reads in and stores reaction and kinetic constraint information

		Args:
			raw_data: Raw data object
			sim_data: Simulation data object

		Attributes set:
			- :py:attr:`~.kinetic_constraint_reactions`
			- :py:attr:`~.kinetic_constraint_enzymes`
			- :py:attr:`~.kinetic_constraint_substrates`
			- :py:attr:`~._kcats`
			- :py:attr:`~._saturations`
			- :py:attr:`~._enzymes`
			- :py:attr:`~.constraint_is_kcat_only`
			- :py:attr:`~._compiled_enzymes`
			- :py:attr:`~._compiled_saturation`
			- :py:attr:`~.reaction_stoich`
			- :py:attr:`~.maintenance_reaction`
			- :py:attr:`~.reaction_catalysts`
			- :py:attr:`~.catalyst_ids`
			- :py:attr:`~.reactions_with_catalyst`
			- :py:attr:`~.catalysis_matrix_I`
			- :py:attr:`~.catalysis_matrix_J`
			- :py:attr:`~.catalysis_matrix_V`
			- :py:attr:`~.use_all_constraints`
			- :py:attr:`~.constraints_to_disable`
			- :py:attr:`~.base_reaction_ids`
			- :py:attr:`~.reaction_id_to_base_reaction_id`
			- :py:attr:`~.amino_acid_export_kms`
		"""
		(base_rxn_ids, reaction_stoich, reversible_reactions, catalysts, rxn_id_to_base_rxn_id
			) = self.extract_reactions(raw_data, sim_data)

		# Load kinetic reaction constraints from raw_data
		known_metabolites = set(self.conc_dict)
		raw_constraints = self.extract_kinetic_constraints(raw_data, sim_data,
			stoich=reaction_stoich, catalysts=catalysts,
			known_metabolites=known_metabolites)

		# Make modifications from kinetics data
		(constraints, reaction_stoich, catalysts, reversible_reactions,
			rxn_id_to_base_rxn_id) = self._replace_enzyme_reactions(
			raw_constraints, reaction_stoich, catalysts, reversible_reactions,
			rxn_id_to_base_rxn_id)

		# Create symbolic kinetic equations
		(self.kinetic_constraint_reactions, self.kinetic_constraint_enzymes,
			self.kinetic_constraint_substrates, self._kcats, self._saturations,
			self._enzymes, self.constraint_is_kcat_only
			) = self._lambdify_constraints(constraints)
		self._compiled_enzymes = None
		self._compiled_saturation = None

		# TODO: move this to a sim_data analysis script
		if VERBOSE:
			print('\nSummary of included metabolism kinetics:')
			print('Reactions with kinetics: {}'.format(len(self.kinetic_constraint_reactions)))
			print('Enzymes with kinetics: {}'.format(len(self.kinetic_constraint_enzymes)))
			print('Metabolites in kinetics: {}'.format(len(self.kinetic_constraint_substrates)))
			print('Number of kcat values: {}'.format(len([k for c in constraints.values() for k in c['kcat']])))
			print('Number of saturation terms: {}'.format(len([s for c in constraints.values() for s in c['saturation']])))

		# Verify no substrates with unknown concentrations have been added
		unknown = {m for m in self.kinetic_constraint_substrates
			if m not in known_metabolites}
		if unknown:
			raise ValueError('Unknown concentration for {}. Need to remove'
				' kinetics saturation term.'.format(', '.join(unknown)))

		# Extract data
		reactions_with_catalyst = sorted(catalysts)
		catalyst_ids = sorted({c for all_cat in catalysts.values()
			for c in all_cat})

		# Create catalysis matrix (to be used in the simulation)
		catalysisMatrixI = []
		catalysisMatrixJ = []
		catalysisMatrixV = []

		for row, reaction in enumerate(reactions_with_catalyst):
			for catalyst in catalysts[reaction]:
				col = catalyst_ids.index(catalyst)
				catalysisMatrixI.append(row)
				catalysisMatrixJ.append(col)
				catalysisMatrixV.append(1)

		catalysisMatrixI = np.array(catalysisMatrixI)
		catalysisMatrixJ = np.array(catalysisMatrixJ)
		catalysisMatrixV = np.array(catalysisMatrixV)

		# Properties for FBA reconstruction
		self.reaction_stoich = reaction_stoich
		# TODO (ggsun): add this as a raw .tsv file
		self.maintenance_reaction = {"ATP[c]": -1, "WATER[c]": -1, "ADP[c]": +1, "Pi[c]": +1, "PROTON[c]": +1, }

		# Properties for catalysis matrix (to set hard bounds)
		self.reaction_catalysts = catalysts
		self.catalyst_ids = catalyst_ids
		self.reactions_with_catalyst = reactions_with_catalyst
		self.catalysis_matrix_I = catalysisMatrixI
		self.catalysis_matrix_J = catalysisMatrixJ
		self.catalysis_matrix_V = catalysisMatrixV

		# Properties for setting flux targets
		self.use_all_constraints = USE_ALL_CONSTRAINTS
		self.constraints_to_disable = [rxn["disabled reaction"]
			for rxn in raw_data.disabled_kinetic_reactions]

		# Properties for conversion of fluxes to those for base reaction IDs
		self.base_reaction_ids = base_rxn_ids
		self.reaction_id_to_base_reaction_id = rxn_id_to_base_rxn_id

		self.amino_acid_export_kms = raw_data.amino_acid_export_kms

	def _build_ppgpp_reactions(self, raw_data: KnowledgeBaseEcoli, 
		sim_data: 'SimulationDataEcoli'):
		'''
		Creates structures for ppGpp reactions for use in polypeptide_elongation.

		Args:
			raw_data: Raw data object
			sim_data: Simulation data object

		Attributes set:
			- :py:attr:`~.ppgpp_synthesis_reaction`
			- :py:attr:`~.ppgpp_degradation_reaction`
			- :py:attr:`~.ppgpp_reaction_names`
			- :py:attr:`~.ppgpp_reaction_metabolites`
			- :py:attr:`~.ppgpp_reaction_stoich`
		'''

		self.ppgpp_synthesis_reaction = 'GDPPYPHOSKIN-RXN'
		self.ppgpp_degradation_reaction = 'PPGPPSYN-RXN'

		self.ppgpp_reaction_names = [
			self.ppgpp_synthesis_reaction,
			self.ppgpp_degradation_reaction,
			]

		self.ppgpp_reaction_metabolites = []

		# Indices (i: metabolite, j: reaction) and values (v: stoichiometry)
		# for sparse reaction matrix
		metabolite_indices = {}
		new_index = 0
		rxn_i = []
		rxn_j = []
		rxn_v = []

		# Record sparse indices in the matrix
		for j, rxn in enumerate(self.ppgpp_reaction_names):
			for met, stoich in self.reaction_stoich[rxn].items():
				idx = metabolite_indices.get(met, new_index)

				if idx == new_index:
					metabolite_indices[met] = new_index
					self.ppgpp_reaction_metabolites.append(met)
					new_index += 1

				rxn_i.append(idx)
				rxn_j.append(j)
				rxn_v.append(stoich)

		# Assemble matrix based on indices
		# new_index is number of metabolites, j+1 is number of reactions
		self.ppgpp_reaction_stoich = np.zeros((new_index, j+1), dtype=np.int32)
		self.ppgpp_reaction_stoich[rxn_i, rxn_j] = rxn_v

	def _build_transport_reactions(self, raw_data: KnowledgeBaseEcoli, 
		sim_data: 'SimulationDataEcoli'):
		"""
		Creates list of transport reactions that are included in the
		reaction network.

		Args:
			raw_data: Raw data object
			sim_data: Simulation data object

		Attributes set:
			- :py:attr:`~.transport_reactions`
		"""
		transport_reactions = [
			rxn_id for rxn_id, stoich in self.reaction_stoich.items()
			if self._is_transport_rxn(stoich)]

		self.transport_reactions = transport_reactions

	def _build_amino_acid_pathways(self, raw_data: KnowledgeBaseEcoli, 
		sim_data: 'SimulationDataEcoli'):
		"""
		Creates mapping between enzymes and amino acid pathways with
		allosteric inhibition feedback from the amino acid.

		Args:
			raw_data: Raw data object
			sim_data: Simulation data object

		Attributes set:
			- :py:attr:`~.aa_synthesis_pathways`
		"""

		self.aa_synthesis_pathways = {}
		cytoplasm_tag = '[c]'

		for row in raw_data.amino_acid_pathways:
			data = {}
			data['enzymes'] = [e + sim_data.getter.get_compartment_tag(e) for e in row['Enzymes']]
			data['reverse enzymes'] = [e + sim_data.getter.get_compartment_tag(e) for e in row['Reverse enzymes']]
			data['kcat_data'] = 0 / units.s if units.isnan(row['kcat']) else row['kcat']
			if units.isnan(row['KI, lower bound']) or units.isnan(row['KI, lower bound']):
				data['ki'] = None
			else:
				data['ki'] = (row['KI, lower bound'], row['KI, upper bound'])
			data['upstream'] = {k + cytoplasm_tag: v for k, v in row['Upstream amino acids'].items()}
			data['reverse'] = {k + cytoplasm_tag: v for k, v in row['Reverse amino acids'].items()}
			data['km, upstream'] = {k + cytoplasm_tag: v for k, v in row['KM, upstream'].items()}
			data['km, reverse'] = row['KM, reverse']
			data['km, degradation'] = np.inf * units.mol/units.L if units.isnan(row['KM, degradation']) else row['KM, degradation']
			data['downstream'] = {k + cytoplasm_tag: v for k, v in row['Downstream amino acids'].items()}
			self.aa_synthesis_pathways[row['Amino acid'] + cytoplasm_tag] = data

		self.aa_synthesis_pathway_adjustments = {}
		for row in raw_data.adjustments.amino_acid_pathways:
			# Read data from row
			aa = row['Amino acid'] + cytoplasm_tag
			parameter = row['Parameter']
			factor = row['Factor']

			# Store adjustments to be used later
			adjustments = self.aa_synthesis_pathway_adjustments.get(aa, {})
			adjustments[parameter] = factor
			self.aa_synthesis_pathway_adjustments[aa] = adjustments

		self.amino_acid_uptake_rates = {}
		for row in raw_data.amino_acid_uptake_rates:
			rates = {}
			rates['uptake'] = row['Uptake']
			rates['LB'] = row['Uptake, LB']
			rates['UB'] = row['Uptake, UB']
			self.amino_acid_uptake_rates[row['Amino acid']] = rates

	def get_kinetic_constraints(self, enzymes: Unum, substrates: Unum) -> Unum:
		'''
		Allows for dynamic code generation for kinetic constraint calculation
		for use in Metabolism process. Inputs should be unitless but the order
		of magnitude should match the kinetics parameters (umol/L/s).

		If trying to pickle sim_data object after function has been called,
		_compiled_enzymes and _compiled_saturation might not be able to be pickled.
		See __getstate__(), __setstate__() comments on PR 111 to address.

		Returns np.array of floats of the kinetic constraint target for each
		reaction with kinetic parameters

		Args:
			enzymes: concentrations of enzymes associated with kinetic
				constraints (mol / volume units)
			substrates: concentrations of substrates associated with kinetic
				constraints (mol / volume units)

		Returns:
			Array of dimensions (n reactions, 3) where each row contains the 
			min, mean and max kinetic constraints for each reaction with kinetic 
			constraints (mol / volume / time units)
		'''

		if self._compiled_enzymes is None:
			self._compiled_enzymes = eval('lambda e: {}'.format(self._enzymes))
		if self._compiled_saturation is None:
			self._compiled_saturation = eval('lambda s: {}'.format(self._saturations))

		# Strip units from args
		enzs = enzymes.asNumber(KINETIC_CONSTRAINT_CONC_UNITS)
		subs = substrates.asNumber(KINETIC_CONSTRAINT_CONC_UNITS)

		capacity = np.array(self._compiled_enzymes(enzs))[:, None] * self._kcats
		saturation = np.array([
			[min(v), sum(v) / len(v), max(v)]
			for v in self._compiled_saturation(subs)
			])

		return KINETIC_CONSTRAINT_CONC_UNITS * K_CAT_UNITS * capacity * saturation

	def exchange_constraints(self, exchangeIDs, coefficient, targetUnits, media_id,
			unconstrained, constrained, concModificationsBasedOnCondition = None):
		"""
		Called during Metabolism process
		Returns the homeostatic objective concentrations based on the current nutrients
		Returns levels for external molecules available to exchange based on the current nutrients
		"""

		newObjective = self.concentration_updates.concentrations_based_on_nutrients(
			imports=unconstrained.union(constrained), media_id=media_id,
			conversion_units=targetUnits)
		if concModificationsBasedOnCondition is not None:
			newObjective.update(concModificationsBasedOnCondition)

		externalMoleculeLevels = np.zeros(len(exchangeIDs), np.float64)

		for index, moleculeID in enumerate(exchangeIDs):
			if moleculeID in unconstrained:
				externalMoleculeLevels[index] = np.inf
			elif moleculeID in constrained:
				externalMoleculeLevels[index] = (
					constrained[moleculeID] * coefficient
					).asNumber(targetUnits)
			else:
				externalMoleculeLevels[index] = 0.

		return externalMoleculeLevels, newObjective

	def set_phenomological_supply_constants(self, sim_data: 'SimulationDataEcoli'):
		"""
		Sets constants to determine amino acid supply during translation.  Used
		with aa_supply_scaling() during simulations but supply can
		alternatively be determined mechanistically.  This approach may require
		manually adjusting constants (fraction_supply_inhibited and
		fraction_supply_exported) but has less variability related to gene
		expression and regulation.

		Args:
			sim_data: simulation data

		Attributes set: 
			- :py:attr:`~.KI_aa_synthesis`
			- :py:attr:`~.KM_aa_export`
			- :py:attr:`~.fraction_supply_rate`
			- :py:attr:`~.fraction_import_rate`

		Assumptions:
			- Each internal amino acid concentration in 'minimal_plus_amino_acids'
			  media is not lower than in 'minimal' media

		TODO (Travis):
			Better handling of concentration assumption
		"""

		aa_ids = sim_data.molecule_groups.amino_acids
		conc = self.concentration_updates.concentrations_based_on_nutrients

		aa_conc_basal = np.array([
			conc(media_id='minimal')[aa].asNumber(METABOLITE_CONCENTRATION_UNITS)
			for aa in aa_ids])
		aa_conc_aa_media = np.array([
			conc(media_id='minimal_plus_amino_acids')[aa].asNumber(METABOLITE_CONCENTRATION_UNITS)
			for aa in aa_ids])

		# Lower concentrations might produce strange rates (excess supply or
		# negative import when present externally) and constants so raise
		# to double check the implementation
		if not np.all(aa_conc_basal <= aa_conc_aa_media):
			aas = np.array(aa_ids)[np.where(aa_conc_basal > aa_conc_aa_media)]
			raise ValueError('Check that amino acid concentrations should be lower in amino acid media for {}'.format(aas))

		f_inhibited = sim_data.constants.fraction_supply_inhibited
		f_exported = sim_data.constants.fraction_supply_exported

		# Assumed units of METABOLITE_CONCENTRATION_UNITS for KI and KM
		self.KI_aa_synthesis = f_inhibited * aa_conc_basal / (1 - f_inhibited)
		self.KM_aa_export = (1 / f_exported - 1) * aa_conc_aa_media
		self.fraction_supply_rate = 1 - f_inhibited + aa_conc_basal / (self.KM_aa_export + aa_conc_basal)
		self.fraction_import_rate = 1 - (self.fraction_supply_rate + 1 / (1 + aa_conc_aa_media / self.KI_aa_synthesis) - f_exported)

	def aa_supply_scaling(self, aa_conc: Unum, aa_present: Unum
		) -> np.ndarray[float]:
		"""
		Called during polypeptide_elongation process
		Determine amino acid supply rate scaling based on current amino acid
		concentrations.

		Args:
			aa_conc: internal concentration for each amino acid (ndarray[float])
			aa_present: whether each amino acid is in the
				external environment or not (ndarray[bool])

		Returns:
			Scaling for the supply of each amino acid with
			higher supply rate if >1, lower supply rate if <1
		"""

		aa_conc = aa_conc.asNumber(METABOLITE_CONCENTRATION_UNITS)

		aa_supply = self.fraction_supply_rate
		aa_import = aa_present * self.fraction_import_rate
		aa_synthesis = 1 / (1 + aa_conc / self.KI_aa_synthesis)
		aa_export = aa_conc / (self.KM_aa_export + aa_conc)
		supply_scaling = aa_supply + aa_import + aa_synthesis - aa_export

		return supply_scaling

	def get_aa_to_transporters_mapping_data(self, 
		sim_data: 'SimulationDataEcoli', export: bool=False
		) -> tuple[dict[str, list], np.ndarray[int], np.ndarray[str]]:
		'''
		Creates a dictionary that maps amino acids with their transporters.
		Based on this dictionary, it creates a correlation matrix with rows
		as AA and columns as transporters.

		Args:
			sim_data: simulation data
			export: if True, the parameters calculated are for mechanistic
				export instead of uptake

		Returns:
			3-element tuple containing
			
				- aa_to_transporters: dictonary that maps aa to
				  transporters involved in transport reactions
				- aa_to_transporters_matrix: correlation matrix.
				  Columns correspond to transporter enzymes and rows to 
				  amino acids
				- aa_transporters_names: names of all transporters
		'''

		def matches_direction(direction):
			if export:
				return direction < 0
			else:
				return direction > 0


		# Mapping aminoacids to their transporters
		# CYS does not have any uptake reaction, so we initialize the dict with it to ensure
		# the presence of the 21 AAs
		# TODO (Santiago): Reversible reactions?
		aa_to_transporters = {"CYS[c]": []}
		for reaction in self.transport_reactions:
			for aa in sim_data.molecule_groups.amino_acids:
				if aa in self.reaction_stoich[reaction] and matches_direction(self.reaction_stoich[reaction][aa]):
					if aa not in aa_to_transporters:
						aa_to_transporters[aa] = []
					aa_to_transporters[aa] += self.reaction_catalysts.get(reaction, [])

		aa_to_transporters = {aa: aa_to_transporters[aa] for aa in sim_data.molecule_groups.amino_acids}

		c = 0
		transporters_to_idx = {}
		for aa, transporters in aa_to_transporters.items():
			for transporter in transporters:
				if transporter not in transporters_to_idx:
					transporters_to_idx[transporter]=c
					c += 1

		aa_to_transporters_matrix = [0]*len(aa_to_transporters)

		for i, trnspts in enumerate(aa_to_transporters.values()):
			temp = [0] * len(transporters_to_idx)
			for tr in trnspts:
				temp[transporters_to_idx[tr]] = 1
			aa_to_transporters_matrix[i] = temp

		aa_transporters_names = list(transporters_to_idx.keys())

		return aa_to_transporters, np.array(aa_to_transporters_matrix), np.array(aa_transporters_names)

	def set_mechanistic_export_constants(self, sim_data: 'SimulationDataEcoli', 
		cell_specs: dict[str, dict], basal_container: np.ndarray):
		'''
		Calls get_aa_to_transporters_mapping_data() for AA export, which calculates
		the total amount of export transporter counts per AA. Kcats are calculated using
		the same exchange rates as for uptake and transporter counts. Missing KMs are calculated
		based on present KMs. This is done by calculating the average factor for
		KMs compared to estimated concentration (av_factor = sum(KM / concentration) / n_aa_with_kms).
		** KM = av_factor * concentration


		Args:
			sim_data: simulation data
			cell_specs: mapping from condition to calculated cell properties
			basal_container: average initial bulk molecule counts in the basal 
				condition (structured Numpy array, see :ref:`bulk`)

		Attributes set:
			- :py:attr:`~.aa_to_exporters`
			- :py:attr:`~.aa_to_exporters_matrix`
			- :py:attr:`~.aa_exporter_names`
			- :py:attr:`~.aa_export_kms`
			- :py:attr:`~.export_kcats_per_aa`
		'''

		self.aa_to_exporters, self.aa_to_exporters_matrix, self.aa_exporter_names = self.get_aa_to_transporters_mapping_data(
			sim_data, export=True)

		aa_names = sim_data.molecule_groups.amino_acids
		aa_idx = bulk_name_to_idx(aa_names, basal_container['id'])
		counts_to_molar = (sim_data.constants.cell_density / cell_specs['basal']['avgCellDryMassInit']) / sim_data.constants.n_avogadro
		aa_conc = {aa: counts * counts_to_molar for aa, counts in zip(aa_names, counts(basal_container, aa_idx))}
		aa_with_km = {}

		# Calculate average factor to estimate missing KMs
		coeff_estimate_kms = 0
		for export_kms in self.amino_acid_export_kms:
			aa_with_km[export_kms['Amino Acid']] = export_kms['KM']
			coef_per_aa = 0
			for km in export_kms['KM'].values():
				coef_per_aa += km.asUnit(METABOLITE_CONCENTRATION_UNITS) / aa_conc[export_kms['Amino Acid']]
			coeff_estimate_kms += coef_per_aa / len(export_kms['KM'])
		coeff_estimate_kms = coeff_estimate_kms / len(self.amino_acid_export_kms)

		# Calculate estimated KMs for each AA
		single_kms = {}
		for aa in aa_names:
			if aa in aa_with_km:
				single_kms[aa] = np.mean(list(aa_with_km[aa].values()))
			else:
				single_kms[aa] = coeff_estimate_kms * aa_conc[aa]

		self.aa_export_kms = np.array([single_kms[aa].asNumber(METABOLITE_CONCENTRATION_UNITS) for aa in aa_names])

	def set_mechanistic_uptake_constants(self, sim_data: 'SimulationDataEcoli', 
		cell_specs: dict[str, dict], with_aa_container: np.ndarray):
		'''
		Based on the matrix calculated in get_aa_to_transporters_mapping_data(), 
		we calculate the total amount of transporter counts per AA.

		Args:
			sim_data: simulation data
			cell_specs: mapping from condition to calculated cell properties
			with_aa_container: average initial bulk molecule counts in the 
				``with_aa`` condition (structured Numpy array, see :ref:`bulk`)

		Attributes set:
			- :py:attr:`~.aa_to_importers`
			- :py:attr:`~.aa_to_importers_matrix`
			- :py:attr:`~.aa_importer_names`
			- :py:attr:`~.import_kcats_per_aa`
			- :py:attr:`~.export_kcats_per_aa`

		TODO:
			- Include external amino acid concentrations and KM values
		'''

		aa_names = sim_data.molecule_groups.amino_acids
		aa_idx = bulk_name_to_idx(aa_names, with_aa_container['id'])
		counts_to_molar = (sim_data.constants.cell_density / cell_specs['with_aa']['avgCellDryMassInit']) / sim_data.constants.n_avogadro
		aa_conc = counts(with_aa_container, aa_idx) * counts_to_molar.asNumber(METABOLITE_CONCENTRATION_UNITS)
		exchange_rates = self.specific_import_rates * cell_specs['with_aa']['avgCellDryMassInit'].asNumber(units.fg)

		self.aa_to_importers, self.aa_to_importers_matrix, self.aa_importer_names = self.get_aa_to_transporters_mapping_data(sim_data)

		aa_importer_idx = bulk_name_to_idx(self.aa_importer_names,
			with_aa_container['id'])
		importer_counts = counts(with_aa_container, aa_importer_idx)
		aa_exporter_idx = bulk_name_to_idx(self.aa_exporter_names,
			with_aa_container['id'])
		exporter_counts = counts(with_aa_container, aa_exporter_idx)
		counts_per_aa_import = self.aa_to_importers_matrix.dot(importer_counts)
		counts_per_aa_export = self.aa_to_exporters_matrix.dot(exporter_counts)

		# Solve for the two unknown kcats with the calculated net exchange rate
		# in rich media conditions and the assumption that import and export
		# rates are equal at the export KM based on how the export KM values
		# were curated.
		# Import will decrease and export will increase with higher amino acids
		# for stable amino acid concentrations.
		import_saturation_in_rich = 1 / (1 + aa_conc / self.aa_import_kis)
		export_saturation_in_rich = 1 / (1 + self.aa_export_kms / aa_conc)
		import_saturation_at_km = 1 / (1 + self.aa_export_kms / self.aa_import_kis)
		export_saturation_at_km = 0.5

		import_capacity_at_km = counts_per_aa_import * import_saturation_at_km
		export_capacity_at_km = counts_per_aa_export * export_saturation_at_km
		with np.errstate(divide='ignore', invalid='ignore'):
			import_vs_export_kcat = export_capacity_at_km / import_capacity_at_km
			kcat_export = exchange_rates / (
				import_vs_export_kcat * counts_per_aa_import * import_saturation_in_rich
				- counts_per_aa_export * export_saturation_in_rich)
			kcat_export[~np.isfinite(kcat_export)] = 0
			kcat_import = import_vs_export_kcat * kcat_export
			kcat_import[~np.isfinite(kcat_import)] = 0

		if np.any(kcat_export < 0) or np.any(kcat_import < 0):
			raise ValueError('Could not solve for positive transport kcat.'
				' Check assumptions or amino acid concentrations compared to KMs.')

		self.export_kcats_per_aa = kcat_export
		self.import_kcats_per_aa = kcat_import

	def set_mechanistic_supply_constants(self, sim_data: 'SimulationDataEcoli', 
		cell_specs: dict[str, dict], basal_container: np.ndarray, 
		with_aa_container: np.ndarray):
		"""
		Sets constants to determine amino acid supply during translation.  Used
		with amino_acid_synthesis() and amino_acid_import() during simulations
		but supply can alternatively be determined phenomologically.  This
		approach is more detailed and should better respond to environmental
		changes and perturbations but has more variability related to gene
		expression and regulation.

		Args:
			sim_data: simulation data
			cell_specs: mapping from condition to calculated cell properties
			basal_container: average initial bulk molecule counts in the basal 
				condition (structured Numpy array, see :ref:`bulk`)
			with_aa_container: average initial bulk molecule counts in the 
				``with_aa`` condition

		Sets class attributes:
			- :py:attr:`~.aa_enzymes`
			- :py:attr:`~.aa_kcats_fwd`
			- :py:attr:`~.aa_kcats_rev`
			- :py:attr:`~.aa_kis`
			- :py:attr:`~.aa_upstream_kms`
			- :py:attr:`~.aa_reverse_kms`
			- :py:attr:`~.aa_upstream_mapping`
			- :py:attr:`~.enzyme_to_amino_acid`
			- :py:attr:`~.aa_forward_stoich`
			- :py:attr:`~.aa_reverse_stoich`
			- :py:attr:`~.aa_import_kis`
			- :py:attr:`~.specific_import_rates`
			- :py:attr:`~.max_specific_import_rates`

		Assumptions:

			- Only one reaction is limiting in an amino acid pathway (typically
			  the first and one with KI) and the kcat for forward or reverse
			  directions will apply to all enzymes that can catalyze that step
			- kcat for reverse and degradation reactions is the same (each amino
			  acid only has reverse or degradation at this point but that could
			  change with modifications to the amino_acid_pathways flat file)

		TODO:
			
			- Search for new kcat/KM values in literature or use metabolism_kinetics.tsv
			- Consider multiple reaction steps
			- Include mulitple amino acid inhibition on importers (currently
			  amino acids only inhibit their own import but some transporters
			  import multiple amino acids and will be inhibited by all of the
			  amino acids for the import of each amino acid)
		"""

		aa_ids = sim_data.molecule_groups.amino_acids
		n_aas = len(aa_ids)
		self.aa_to_index = {aa: i for i, aa in enumerate(aa_ids)}
		conc = self.concentration_updates.concentrations_based_on_nutrients

		# Measured data used as targets for calculations
		measured_uptake_rates = {}
		fwd_kcat_targets = {}
		for aa in aa_ids:
			aa_no_tag = aa[:-3]
			measured_uptake_rates[aa_no_tag] = self.amino_acid_uptake_rates[aa_no_tag]['uptake'].asNumber(
				units.mmol / units.g / units.h) if aa_no_tag in self.amino_acid_uptake_rates else 0
			if (kcat := self.aa_synthesis_pathways[aa]['kcat_data'].asNumber(K_CAT_UNITS)) > 0:
				fwd_kcat_targets[aa_no_tag] = kcat
		default_fwd_target = np.mean(list(fwd_kcat_targets.values()))

		# Allosteric inhibition constants to match required supply rate
		basal_rates = (
			sim_data.translation_supply_rate['minimal']
			* cell_specs['basal']['avgCellDryMassInit'] * sim_data.constants.n_avogadro
			).asNumber(K_CAT_UNITS)
		with_aa_rates = (
			sim_data.translation_supply_rate['minimal_plus_amino_acids']
			* cell_specs['with_aa']['avgCellDryMassInit'] * sim_data.constants.n_avogadro
			).asNumber(K_CAT_UNITS)
		basal_supply_mapping = dict(zip(aa_ids, basal_rates))
		with_aa_supply_mapping = dict(zip(aa_ids, with_aa_rates))
		aa_enzymes = []
		enzyme_to_aa_fwd = []
		enzyme_to_aa_rev = []
		aa_kcats_fwd = {}
		aa_kcats_rev = {}
		aa_kis = {}
		upstream_aas_for_km = {}
		aa_upstream_kms = {}
		aa_reverse_kms = {}
		aa_degradation_kms = {}
		fwd_rates = {}
		rev_rates = {}
		deg_rates = {}
		calculated_uptake_rates = {}
		minimal_conc = conc('minimal')
		with_aa_conc = conc('minimal_plus_amino_acids')

		# Get order of amino acids to calculate parameters for to ensure that
		# parameters that are dependent on other amino acids are run after
		# those calculations have completed
		self.aa_forward_stoich = np.eye(n_aas)
		self.aa_reverse_stoich = np.eye(n_aas)
		dependencies = {}
		for aa in aa_ids:
			for downstream_aa in self.aa_synthesis_pathways[aa]['downstream']:
				if units.isfinite(self.aa_synthesis_pathways[downstream_aa]['km, degradation']):
					dependencies.setdefault(aa, set()).add(downstream_aa)

			# Convert individual supply calculations to overall supply based on dependencies
			# via dot product (self.aa_forward_stoich @ supply)
			for upstream_aa, stoich in self.aa_synthesis_pathways[aa]['upstream'].items():
				self.aa_forward_stoich[self.aa_to_index[upstream_aa], self.aa_to_index[aa]] = -stoich
				dependencies.setdefault(upstream_aa, set()).add(aa)

			for reverse_aa, stoich in self.aa_synthesis_pathways[aa]['reverse'].items():
				self.aa_reverse_stoich[self.aa_to_index[reverse_aa], self.aa_to_index[aa]] = -stoich
				dependencies.setdefault(reverse_aa, set()).add(aa)

		ordered_aa_ids = []
		for _ in aa_ids:  # limit number of iterations number of amino acids in case there are cyclic links
			for aa in sorted(set(aa_ids) - set(ordered_aa_ids)):
				for downstream_aa in dependencies.get(aa, set()):
					if downstream_aa not in ordered_aa_ids:
						break
				else:
					ordered_aa_ids.append(aa)
		if len(ordered_aa_ids) != n_aas:
			raise RuntimeError('Could not determine amino acid order to calculate dependencies first.'
				' Make sure there are no cyclical pathways for amino acids that can degrade.')

		for amino_acid in ordered_aa_ids:
			data = self.aa_synthesis_pathways[amino_acid]
			fwd_enzymes = data['enzymes']
			fwd_enzymes_basal_idx = bulk_name_to_idx(fwd_enzymes,
				basal_container['id'])
			fwd_enzymes_basal = counts(basal_container,
			    fwd_enzymes_basal_idx).sum()
			fwd_enzymes_with_aa_idx = bulk_name_to_idx(fwd_enzymes,
				with_aa_container['id'])
			fwd_enzymes_with_aa = counts(with_aa_container,
				fwd_enzymes_with_aa_idx).sum()
			rev_enzymes = data['reverse enzymes']
			rev_enzymes_basal_idx = bulk_name_to_idx(rev_enzymes,
				basal_container['id'])
			rev_enzymes_basal = counts(basal_container, 
			    rev_enzymes_basal_idx).sum()
			rev_enzymes_with_aa_idx = bulk_name_to_idx(rev_enzymes,
				with_aa_container['id'])
			rev_enzymes_with_aa = counts(with_aa_container,
				rev_enzymes_with_aa_idx).sum()

			aa_conc_basal = minimal_conc[amino_acid]
			aa_conc_with_aa = with_aa_conc[amino_acid]
			if data['ki'] is None:
				ki = np.inf * units.mol / units.L
			else:
				# Get largest dynamic range possible given the range of measured KIs
				lower_limit, upper_limit = data['ki']
				if aa_conc_basal < lower_limit:
					ki = lower_limit
				elif aa_conc_basal > upper_limit:
					ki = upper_limit
				else:
					ki = aa_conc_basal
			upstream_aa = [aa for aa in data['upstream']]
			km_conc_basal = METABOLITE_CONCENTRATION_UNITS * np.array([
				minimal_conc[aa].asNumber(METABOLITE_CONCENTRATION_UNITS)
				for aa in upstream_aa
				])
			km_conc_with_aa = METABOLITE_CONCENTRATION_UNITS * np.array([
				with_aa_conc[aa].asNumber(METABOLITE_CONCENTRATION_UNITS)
				for aa in upstream_aa
				])
			kms_upstream = data['km, upstream']
			kms = METABOLITE_CONCENTRATION_UNITS * np.array([
				kms_upstream.get(aa, minimal_conc[aa]).asNumber(METABOLITE_CONCENTRATION_UNITS)
				for aa in upstream_aa
				])  # TODO: better way to fill in this missing data
			if data['reverse']:
				if units.isnan(data['km, reverse']):
					km_reverse = minimal_conc[amino_acid] * 10  # TODO: better way to fill in this missing data
				else:
					km_reverse = data['km, reverse']
			# TODO: remove this if separating reverse and deg enzymes
			elif data['reverse enzymes'] and not units.isfinite(data['km, degradation']) and amino_acid != 'L-SELENOCYSTEINE[c]':
				km_reverse = minimal_conc[amino_acid] * 10  # TODO: better way to fill in this missing data
			else:
				km_reverse = np.inf * units.mol / units.L
			km_degradation = data['km, degradation']

			# Make required adjustments in order to get positive kcats and import rates
			for parameter, factor in self.aa_synthesis_pathway_adjustments.get(amino_acid, {}).items():
				if parameter == 'ki':
					ki *= factor
				elif parameter == 'km_degradation':
					km_degradation *= factor
				elif parameter == 'km_reverse':
					km_reverse *= factor
				elif parameter == 'kms':
					kms *= factor
				else:
					raise ValueError(f'Unexpected parameter adjustment ({parameter}) for {amino_acid}.')

			if units.isfinite(km_reverse) and units.isfinite(km_degradation):
				raise ValueError('Currently cannot have a reverse and degradation KM for amino acid'
					f' synthesis pathways ({amino_acid}).  Consider a method to solve for separate'
					' kcats and implement matching saturation calculation in amino_acid_synthesis()'
					' and calc_kcats()')

			def calc_kcats(aa_conc_basal, km_conc_basal, aa_conc_with_aa, km_conc_with_aa, kms, km_reverse, km_degradation, ki, uptake_rate):
				# Calculate kcat value to ensure sufficient supply to double
				fwd_fraction_basal = units.strip_empty_units(1 / (1 + aa_conc_basal / ki) * np.prod(1 / (1 + kms / km_conc_basal)))
				rev_fraction_basal = units.strip_empty_units(1 / (1 + km_reverse / aa_conc_basal * (1 + aa_conc_basal / km_degradation)))
				deg_fraction_basal = units.strip_empty_units(1 / (1 + km_degradation / aa_conc_basal * (1 + aa_conc_basal / km_reverse)))
				loss_fraction_basal = rev_fraction_basal + deg_fraction_basal
				fwd_capacity_basal = fwd_enzymes_basal * fwd_fraction_basal
				rev_capacity_basal = rev_enzymes_basal * loss_fraction_basal

				fwd_fraction_with_aa = units.strip_empty_units(1 / (1 + aa_conc_with_aa / ki) * np.prod(1 / (1 + kms / km_conc_with_aa)))
				rev_fraction_with_aa = units.strip_empty_units(1 / (1 + km_reverse / aa_conc_with_aa * (1 + aa_conc_with_aa / km_degradation)))
				deg_fraction_with_aa = units.strip_empty_units(1 / (1 + km_degradation / aa_conc_with_aa * (1 + aa_conc_with_aa / km_reverse)))
				loss_fraction_with_aa = rev_fraction_with_aa + deg_fraction_with_aa
				fwd_capacity_with_aa = fwd_enzymes_with_aa * fwd_fraction_with_aa
				rev_capacity_with_aa = rev_enzymes_with_aa * loss_fraction_with_aa

				supply_basal = basal_supply_mapping[amino_acid]
				supply_with_aa = with_aa_supply_mapping[amino_acid]
				downstream_basal = 0
				downstream_with_aa = 0
				for i, stoich in enumerate(self.aa_forward_stoich[self.aa_to_index[amino_acid], :]):
					if stoich < 0:
						downstream_aa = aa_ids[i]
						downstream_basal += -stoich * fwd_rates[downstream_aa][0]
						downstream_with_aa += -stoich * fwd_rates[downstream_aa][1]
				for i, stoich in enumerate(self.aa_reverse_stoich[self.aa_to_index[amino_acid], :]):
					if stoich < 0:
						downstream_aa = aa_ids[i]
						downstream_basal += stoich * rev_rates[downstream_aa][0]
						downstream_with_aa += stoich * rev_rates[downstream_aa][1]
				uptake = (units.mmol/units.g/units.h * uptake_rate
					* cell_specs['with_aa']['avgCellDryMassInit']).asNumber(units.count * K_CAT_UNITS)

				balance_basal = supply_basal + downstream_basal
				balance_with_aa = supply_with_aa + downstream_with_aa - uptake
				A = np.array([[fwd_capacity_basal, -rev_capacity_basal], [fwd_capacity_with_aa, -rev_capacity_with_aa]])
				b = np.array([balance_basal, balance_with_aa])
				try:
					kcat_fwd, kcat_rev = np.linalg.solve(A, b)
				except np.linalg.LinAlgError:
					if VERBOSE:
						print(f'Warning: could not solve directly for {amino_acid} kcats - switching to least squares')
					kcat_fwd, kcat_rev = np.linalg.lstsq(A, b, rcond=None)[0]

				fwd_rate = (kcat_fwd * fwd_enzymes_basal * fwd_fraction_basal,
					kcat_fwd * fwd_enzymes_with_aa * fwd_fraction_with_aa)
				rev_rate = (kcat_rev * rev_enzymes_basal * rev_fraction_basal,
					kcat_rev * rev_enzymes_with_aa * rev_fraction_with_aa)
				deg_rate = (kcat_rev * rev_enzymes_basal * deg_fraction_basal,
					kcat_rev * rev_enzymes_with_aa * deg_fraction_with_aa)

				return kcat_fwd, kcat_rev, fwd_rate, rev_rate, deg_rate, uptake

			# Fit forward and reverse kcats by adjusting the uptake rate
			def objective(aa, uptake, kcat_fwd, kcat_rev):
				aa = aa[:-3]
				diffs = np.array([
					measured_uptake_rates[aa] - uptake,
					fwd_kcat_targets.get(aa, default_fwd_target) - kcat_fwd,
					0 if units.isfinite(km_reverse) else kcat_rev,  # no penalty if reverse, minimize if degradation
					])
				weights = np.array([1000, 1, 1])
				return np.linalg.norm(weights*diffs)

			# TODO (travis): use a more rigorous method to fit the kcats (eg. gradient descent)
			# It would be better to include all amino acids in an objective and solve for all
			# kcats iteratively instead of solving for kcats for a single amino acid and then the next
			best_objective = None
			kcat_fwd = None
			n_factors = 500
			if VERBOSE:
				print('uptake:')
			for factor in np.logspace(-1, 1, n_factors):
				results = calc_kcats(
					aa_conc_basal, km_conc_basal, aa_conc_with_aa, km_conc_with_aa, kms,
					km_reverse, km_degradation, ki, factor * measured_uptake_rates[amino_acid[:-3]])

				new_kcat_fwd, new_kcat_rev, *_ = results
				if VERBOSE:
					print(f'\t{factor:.2f}:\t{new_kcat_fwd:5.1f}\t{new_kcat_rev:5.1f}')
				if new_kcat_fwd >= 0 and new_kcat_rev >= 0:
					new_objective = objective(amino_acid, factor * measured_uptake_rates[amino_acid[:-3]], new_kcat_fwd, new_kcat_rev)
					if best_objective is None or new_objective < best_objective:
						kcat_fwd, kcat_rev, fwd_rate, rev_rate, deg_rate, uptake = results
						data['kcat'] = kcat_fwd * K_CAT_UNITS
						best_objective = new_objective

			# Vary input parameters for kcat calculations for debugging purposes
			if VERBOSE:
				print('KMs:')
				for factor in np.logspace(-1, 1, n_factors):
					new_kcat_fwd, new_kcat_rev, *_ = calc_kcats(
						aa_conc_basal, km_conc_basal, aa_conc_with_aa, km_conc_with_aa, factor * kms,
						km_reverse, km_degradation, ki, measured_uptake_rates[amino_acid[:-3]])

					print(f'\t{factor:.2f}:\t{new_kcat_fwd:5.1f}\t{new_kcat_rev:5.1f}')

				print('km_reverse:')
				for factor in np.logspace(-1, 1, n_factors):
					new_kcat_fwd, new_kcat_rev, *_ = calc_kcats(
						aa_conc_basal, km_conc_basal, aa_conc_with_aa, km_conc_with_aa, kms,
						factor * km_reverse, km_degradation, ki, measured_uptake_rates[amino_acid[:-3]])

					print(f'\t{factor:.2f}:\t{new_kcat_fwd:5.1f}\t{new_kcat_rev:5.1f}')

				print('km_degradation:')
				for factor in np.logspace(-1, 1, n_factors):
					new_kcat_fwd, new_kcat_rev, *_ = calc_kcats(
						aa_conc_basal, km_conc_basal, aa_conc_with_aa, km_conc_with_aa, kms,
						km_reverse, factor * km_degradation, ki, measured_uptake_rates[amino_acid[:-3]])

					print(f'\t{factor:.2f}:\t{new_kcat_fwd:5.1f}\t{new_kcat_rev:5.1f}')

				print('ki:')
				for factor in np.logspace(-1, 1, n_factors):
					new_kcat_fwd, new_kcat_rev, *_ = calc_kcats(
						aa_conc_basal, km_conc_basal, aa_conc_with_aa, km_conc_with_aa, kms,
						km_reverse, km_degradation, factor * ki, measured_uptake_rates[amino_acid[:-3]])

					print(f'\t{factor:.2f}:\t{new_kcat_fwd:5.1f}\t{new_kcat_rev:5.1f}')
				print(f'*** {amino_acid}: {kcat_fwd:5.1f} {kcat_rev:5.1f} ***')

			if kcat_fwd is None:
				raise ValueError('Could not find positive forward and reverse'
					f' kcat for {amino_acid}. Run with VERBOSE to check input'
					' parameters like KM and KI or check concentrations.')

			aa_enzymes += fwd_enzymes + rev_enzymes
			enzyme_to_aa_fwd += [amino_acid] * len(fwd_enzymes) + [None] * len(rev_enzymes)
			enzyme_to_aa_rev += [None] * len(fwd_enzymes) + [amino_acid] * len(rev_enzymes)
			aa_kcats_fwd[amino_acid] = kcat_fwd
			aa_kcats_rev[amino_acid] = kcat_rev
			aa_kis[amino_acid] = ki.asNumber(METABOLITE_CONCENTRATION_UNITS)
			upstream_aas_for_km[amino_acid] = upstream_aa
			aa_upstream_kms[amino_acid] = kms.asNumber(METABOLITE_CONCENTRATION_UNITS)
			aa_reverse_kms[amino_acid] = km_reverse.asNumber(METABOLITE_CONCENTRATION_UNITS)
			aa_degradation_kms[amino_acid] = km_degradation.asNumber(METABOLITE_CONCENTRATION_UNITS)
			fwd_rates[amino_acid] = fwd_rate
			rev_rates[amino_acid] = rev_rate
			deg_rates[amino_acid] = deg_rate
			calculated_uptake_rates[amino_acid] = uptake

		self.aa_enzymes = np.unique(aa_enzymes)
		self.aa_kcats_fwd = np.array([aa_kcats_fwd[aa] for aa in aa_ids])
		self.aa_kcats_rev = np.array([aa_kcats_rev[aa] for aa in aa_ids])
		self.aa_kis = np.array([aa_kis[aa] for aa in aa_ids])
		self.aa_reverse_kms = np.array([aa_reverse_kms[aa] for aa in aa_ids])
		self.aa_degradation_kms = np.array([aa_degradation_kms[aa] for aa in aa_ids])

		# Import inhibition of transporters
		rich_conc = np.array([
			with_aa_conc[aa].asNumber(METABOLITE_CONCENTRATION_UNITS)
			for aa in aa_ids
			])
		self.aa_import_kis = rich_conc.copy()  # Assume this conc is the inhibition constant: TODO: find KIs
		saturation = 1 / (1 + rich_conc / self.aa_import_kis)
		self.specific_import_rates = (np.array([calculated_uptake_rates[aa] for aa in aa_ids])
			/ cell_specs['with_aa']['avgCellDryMassInit'].asNumber(DRY_MASS_UNITS))
		self.max_specific_import_rates = self.specific_import_rates / saturation

		# KMs for upstream amino acids
		upstream_kms = [aa_upstream_kms[aa] for aa in aa_ids]
		upstream_aas = [upstream_aas_for_km[aa] for aa in aa_ids]
		self.aa_upstream_kms = np.zeros((n_aas, n_aas))
		for i, (kms, aas) in enumerate(zip(upstream_kms, upstream_aas)):
			for km, aa in zip(kms, aas):
				self.aa_upstream_kms[i, self.aa_to_index[aa]] = km

		# Convert enzyme counts to an amino acid basis via dot product (counts @ self.enzyme_to_amino_acid)
		self.enzyme_to_amino_acid_fwd = np.zeros((len(self.aa_enzymes), n_aas))
		self.enzyme_to_amino_acid_rev = np.zeros((len(self.aa_enzymes), n_aas))
		enzyme_mapping = {e: i for i, e in enumerate(self.aa_enzymes)}
		aa_mapping = {a: i for i, a in enumerate(aa_ids)}
		for enzyme, fwd, rev in zip(aa_enzymes, enzyme_to_aa_fwd, enzyme_to_aa_rev):
			if fwd is not None:
				self.enzyme_to_amino_acid_fwd[enzyme_mapping[enzyme], aa_mapping[fwd]] = 1
			if rev is not None:
				self.enzyme_to_amino_acid_rev[enzyme_mapping[enzyme], aa_mapping[rev]] = 1

		# Concentrations for reference in analysis plot
		conversion = sim_data.constants.cell_density / sim_data.constants.n_avogadro * sim_data.mass.cell_dry_mass_fraction
		aa_enzymes_basal_idx = bulk_name_to_idx(self.aa_enzymes,
			basal_container['id'])
		basal_counts = counts(basal_container, aa_enzymes_basal_idx)
		aa_enzymes_with_aa_idx = bulk_name_to_idx(self.aa_enzymes,
			with_aa_container['id'])
		with_aa_counts = counts(with_aa_container, aa_enzymes_with_aa_idx)
		self.aa_supply_enzyme_conc_with_aa = conversion * with_aa_counts / cell_specs['with_aa']['avgCellDryMassInit']
		self.aa_supply_enzyme_conc_basal = conversion * basal_counts / cell_specs['basal']['avgCellDryMassInit']

		# Check calculations that could end up negative
		neg_idx = np.where(self.max_specific_import_rates < 0)[0]
		if len(neg_idx):
			aas = ', '.join([aa_ids[idx] for idx in neg_idx])
			print(f'{self.max_specific_import_rates = }')
			raise ValueError(f'Import rate was determined to be negative for {aas}.'
				' Check input parameters like supply and synthesis or enzyme expression.')

	def get_pathway_enzyme_counts_per_aa(self, enzyme_counts: np.ndarray
		) -> Tuple[np.ndarray, np.ndarray]:
		"""
		Get the counts of enzymes for forward and reverse reactions in the
		amino acid synthesis network based on all of the enzymes used in the
		network.  Useful to get the counts to pass to amino_acid_synthesis()
		from counts based on self.aa_enzymes.

		Args:
			enzyme_counts: counts of all enzymes in the amino acid network

		Returns:
			2-element tuple containing
				- counts_per_aa_fwd: counts of enzymes for the forward reaction 
				  for each amino acid
				- counts_per_aa_rev: counts of enzymes for the reverse reaction 
				  for each amino acid
		"""

		counts_per_aa_fwd = enzyme_counts @ self.enzyme_to_amino_acid_fwd
		counts_per_aa_rev = enzyme_counts @ self.enzyme_to_amino_acid_rev
		return counts_per_aa_fwd, counts_per_aa_rev

	def amino_acid_synthesis(self, counts_per_aa_fwd: np.ndarray, 
		counts_per_aa_rev: np.ndarray, aa_conc: Union[units.Unum, np.ndarray]
		) -> tuple[np.ndarray[float], np.ndarray[float], np.ndarray[float]]:
		"""
		Calculate the net rate of synthesis for amino acid pathways (can be
		negative with reverse reactions).

		Args:
			counts_per_aa_fwd: counts for enzymes in forward reactions for 
				each amino acid
			counts_per_aa_rev: counts for enzymes in loss reactions for each 
				amino acid
			aa_conc: concentrations of each amino acid with mol/volume units

		Returns:
			3-element tuple containing

				- synthesis: net rate of synthesis for each amino acid pathway.
				  array is unitless but represents counts of amino acid per second
				- forward_fraction: saturated fraction for forward reactions
				- loss_fraction: saturated fraction for loss reactions

		.. note::
			Currently does not match saturation terms used in calc_kcats since
			it assumes only a reverse or degradation KM exists for simpler calculations
		"""

		# Convert to appropriate arrays
		if units.hasUnit(aa_conc):
			aa_conc = aa_conc.asNumber(METABOLITE_CONCENTRATION_UNITS)

<<<<<<< HEAD
		km_saturation = np.prod(1 / (1 + self.aa_upstream_kms / aa_conc), axis=1)

		# Determine saturation fraction for reactions
		forward_fraction = 1 / (1 + aa_conc / self.aa_kis) * km_saturation
		reverse_fraction = 1 / (1 + self.aa_reverse_kms / aa_conc)
		deg_fraction = 1 / (1 + self.aa_degradation_kms / aa_conc)
		loss_fraction = reverse_fraction + deg_fraction

		# Calculate synthesis rate
		synthesis = (
			self.aa_forward_stoich @ (self.aa_kcats_fwd * counts_per_aa_fwd * forward_fraction)
			- self.aa_reverse_stoich @ (self.aa_kcats_rev * counts_per_aa_rev * reverse_fraction)
			- self.aa_kcats_rev * counts_per_aa_rev * deg_fraction
		)

		return synthesis, forward_fraction, loss_fraction
=======
		return amino_acid_synthesis_jit(counts_per_aa_fwd, counts_per_aa_rev, aa_conc,
			self.aa_upstream_kms, self.aa_kis, self.aa_reverse_kms,
			self.aa_degradation_kms, self.aa_forward_stoich, self.aa_kcats_fwd,
			self.aa_reverse_stoich, self.aa_kcats_rev)
>>>>>>> 3b8ce33b

	def amino_acid_export(self, aa_transporters_counts: np.ndarray,
			aa_conc: Union[units.Unum, np.ndarray], mechanistic_uptake: bool
			) -> np.ndarray[float]:
		"""
		Calculate the rate of amino acid export.

		Args:
			aa_transporters_counts: counts of each transporter
			aa_conc: concentrations of each amino acid with mol/volume units
			mechanistic_uptake: if true, the uptake is calculated based on transporters

		Returns:
			Rate of export for each amino acid (unitless but
			represents counts of amino acid per second)
		"""
		if units.hasUnit(aa_conc):
			aa_conc = aa_conc.asNumber(METABOLITE_CONCENTRATION_UNITS)

		return amino_acid_export_jit(aa_transporters_counts, aa_conc,
			mechanistic_uptake, self.aa_to_exporters_matrix,
			self.export_kcats_per_aa, self.aa_export_kms)

	def amino_acid_import(self, aa_in_media: np.ndarray, dry_mass: units.Unum,
			internal_aa_conc: Union[units.Unum, np.ndarray], 
			aa_transporters_counts: np.ndarray, mechanisitic_uptake: bool
			) -> np.ndarray[float]:
		"""
		Calculate the rate of amino acid uptake.

		Args:
			aa_in_media: bool for each amino acid being present in current media
			dry_mass: current dry mass of the cell, with mass units
			internal_aa_conc: internal concentrations of amino acids
			aa_transporters_counts: counts of each transporter
			mechanisitic_uptake: if true, the uptake is calculated based on 
				transporters

		Returns:
			Rate of uptake for each amino acid (unitless but
			represents counts of amino acid per second)
		"""

		if units.hasUnit(internal_aa_conc):
			internal_aa_conc = internal_aa_conc.asNumber(METABOLITE_CONCENTRATION_UNITS)

		dry_mass = dry_mass.asNumber(DRY_MASS_UNITS)
		return amino_acid_import_jit(aa_in_media, dry_mass, internal_aa_conc,
			aa_transporters_counts, mechanisitic_uptake, self.aa_import_kis,
			self.aa_to_importers_matrix, self.import_kcats_per_aa,
			self.max_specific_import_rates)

	def get_amino_acid_conc_conversion(self, conc_units):
		return units.strip_empty_units(conc_units / METABOLITE_CONCENTRATION_UNITS)

	@staticmethod
	def extract_reactions(raw_data: KnowledgeBaseEcoli, 
		sim_data: 'SimulationDataEcoli') -> tuple[list[str], 
		dict[str, dict[str, int]], list[str], dict[str, list[str]], 
		dict[str, str]]:
		"""
		Extracts reaction data from raw_data to build metabolism reaction
		network with stoichiometry, reversibility and enzyme catalysts.

		Args:
			raw_data: knowledge base data
			sim_data: simulation data

		Returns:
			5-element tuple containing

				- base_rxn_ids: list of base reaction IDs from which reaction 
				  IDs were derived from
				- reaction_stoich: stoichiometry of metabolites for each reaction::

					{reaction ID: {metabolite ID with location tag: stoichiometry}}

				- reversible_reactions: reaction IDs for reactions that have a 
				  reverse complement, does not have reverse tag
				- reaction_catalysts: enzyme catalysts for each reaction with known 
				  catalysts, likely a subset of reactions in stoich::

					{reaction ID: enzyme IDs with location tag}
				
				- rxn_id_to_base_rxn_id: mapping from reaction IDs to the IDs of 
				  the base reactions they were derived from::

					{reaction ID: base ID}
		"""
		compartment_ids_to_abbreviations = {
			comp['id']: comp['abbrev'] for comp in raw_data.compartments
			}
		compartment_ids_to_abbreviations.update(
			UNDEFINED_COMPARTMENT_IDS_TO_ABBREVS)

		valid_directions = {'L2R', 'R2L', 'BOTH'}
		forward_directions = {'L2R', 'BOTH'}
		reverse_directions = {'R2L', 'BOTH'}

		metabolite_ids = {met['id'] for met in cast(Any, raw_data).metabolites}

		# Build mapping from each complexation subunit to all downstream
		# complexes containing the subunit, including itself
		# Start by building mappings from subunits to complexes that are
		# directly formed from the subunit through a single reaction
		subunit_id_to_parent_complexes = {} # type: Dict[str, List[str]]

		for comp_reaction in itertools.chain(
				cast(Any, raw_data).complexation_reactions,
				cast(Any, raw_data).equilibrium_reactions):
			complex_id = None

			# Find ID of complex
			for mol_id, coeff in comp_reaction['stoichiometry'].items():
				if coeff > 0:
					complex_id = mol_id
					break

			assert complex_id is not None

			# Map each subunit to found complex
			for mol_id, coeff in comp_reaction['stoichiometry'].items():
				if mol_id == complex_id or mol_id in metabolite_ids:
					continue
				elif mol_id in subunit_id_to_parent_complexes:
					subunit_id_to_parent_complexes[mol_id].append(complex_id)
				else:
					subunit_id_to_parent_complexes[mol_id] = [complex_id]

		# Recursive function that returns a list of all downstream complexes
		# containing the given subunit, including itself
		def get_all_complexes(subunit_id):
			all_downstream_complex_ids = [subunit_id]

			if subunit_id not in subunit_id_to_parent_complexes:
				return all_downstream_complex_ids

			# Get downstream complexes of all parent complexes
			for parent_complex_id in subunit_id_to_parent_complexes[subunit_id]:
				all_downstream_complex_ids.extend(get_all_complexes(parent_complex_id))

			# Remove duplicates
			return sorted(set(all_downstream_complex_ids))

		subunit_id_to_all_downstream_complexes = {
			subunit_id: get_all_complexes(subunit_id)
			for subunit_id in subunit_id_to_parent_complexes.keys()
			}

		# Initialize variables to store reaction information
		all_base_rxns = set()
		reaction_stoich = {}
		reversible_reactions = []
		reaction_catalysts = {}
		rxn_id_to_base_rxn_id = {}

		# Load and parse reaction information from raw_data
		for reaction in cast(Any, raw_data).metabolic_reactions:
			reaction_id = reaction["id"]
			stoich = reaction["stoichiometry"]
			direction = reaction["direction"]

			if len(stoich) <= 1:
				raise Exception("Invalid biochemical reaction: {}, {}".format(reaction_id, stoich))

			if direction not in valid_directions:
				raise InvalidReactionDirectionError(
					f'The direction {direction} given for reaction {reaction_id} is invalid.')

			forward = direction in forward_directions
			reverse = direction in reverse_directions

			def convert_compartment_tags(met_id):
				new_met_id = met_id

				for comp_id, comp_abbrev in compartment_ids_to_abbreviations.items():
					new_met_id = new_met_id.replace(
						f'[{comp_id}]', f'[{comp_abbrev}]')

				return new_met_id

			# All protein complexes that contain an enzyme subunit are assumed
			# to retain the enzyme's catalytic activity
			catalysts_for_this_rxn = []
			all_potential_catalysts = []
			for catalyst in reaction["catalyzed_by"]:
				all_potential_catalysts.extend(
					subunit_id_to_all_downstream_complexes.get(catalyst, [catalyst]))

			for catalyst in sorted(set(all_potential_catalysts)):
				if sim_data.getter.is_valid_molecule(catalyst):
					catalysts_with_loc = catalyst + sim_data.getter.get_compartment_tag(catalyst)
					catalysts_for_this_rxn.append(catalysts_with_loc)
				# If we don't have the catalyst in our reconstruction, drop it
				else:
					if VERBOSE:
						print(
							'Skipping catalyst {} for {} since it is not in the model'
							.format(catalyst, reaction_id)
							)

			# Get base reaction ID of this reaction
			# If reaction ID does not end with a dot, the given reaction ID is
			# already a base reaction ID
			if reaction_id[-1] != '.':
				base_reaction_id = reaction_id
			# If reaction ID ends with a dot, find the base reaction ID based
			# on the following rules (provided by EcoCyc):
			#   The parsing instructions for obtaining the base rxn-ID are, effectively:
			#   1: Check whether the full rxn-ID ends with a dot.
			#   2: If there is no dot at the end, it is already a base rxn-ID.
			#       Otherwise, find the position of a second dot, to the left of the dot at the end.
			#   3: Extract the string between the last dot and the second to last dot.
			#       If this intervening string consists of only digits, then convert this string to an integer.
			#       In this case, this rxn-ID stands for a generic rxn, and has extra suffixes
			#       that need to be trimmed off, to retrieve the base rxn-ID.
			#       The extracted integer indicates the length of the suffixes to be trimmed off.
			#   4: To find the end position of the base rxn-ID, subtract the integer (obtained by 3: )
			#       from the position of the second dot (obtained by 2: ) .
			#   5: Retrieve the base rxn-ID, which is the substring from the very left (position 0)
			#       to the end position (obtained by 4: ) .
			else:
				reaction_id_split = reaction_id[:-1].split('.')
				suffix_length = int(reaction_id_split[-1])
				base_reaction_id = '.'.join(reaction_id_split[:-1])[:-suffix_length]

			if forward:
				reaction_stoich[reaction_id] = {
					convert_compartment_tags(moleculeID): stoichCoeff
					for moleculeID, stoichCoeff in stoich.items()
					}
				if len(catalysts_for_this_rxn) > 0:
					reaction_catalysts[reaction_id] = catalysts_for_this_rxn
				rxn_id_to_base_rxn_id[reaction_id] = base_reaction_id

			if reverse:
				reverse_reaction_id = REVERSE_REACTION_ID.format(reaction_id)
				reaction_stoich[reverse_reaction_id] = {
					convert_compartment_tags(moleculeID): -stoichCoeff
					for moleculeID, stoichCoeff in stoich.items()
					}
				if len(catalysts_for_this_rxn) > 0:
					reaction_catalysts[reverse_reaction_id] = list(catalysts_for_this_rxn)
				rxn_id_to_base_rxn_id[reverse_reaction_id] = base_reaction_id

			if forward and reverse:
				reversible_reactions.append(reaction_id)

			if base_reaction_id not in all_base_rxns:
				all_base_rxns.add(base_reaction_id)

		base_rxn_ids = sorted(list(all_base_rxns))

		return base_rxn_ids, reaction_stoich, reversible_reactions, reaction_catalysts, rxn_id_to_base_rxn_id

	@staticmethod
	def match_reaction(stoich: dict[str, dict[str, int]], 
		catalysts: dict[str, list[str]], 
		rxn_to_match: str, enz: str, mets: list[str], 
		direction: Optional[str]=None) -> list[str]:
		"""
		Matches a given reaction (rxn_to_match) to reactions that exist in
		stoich given that enz is known to catalyze the reaction and mets are
		reactants in the reaction. Can perform a fuzzy reaction match since
		rxn_to_match just needs to be part of the actual reaction name to match
		specific instances of a reaction.
		(eg. rxn_to_match="ALCOHOL-DEHYDROG-GENERIC-RXN" can match
		"ALCOHOL-DEHYDROG-GENERIC-RXN-ETOH/NAD//ACETALD/NADH/PROTON.30.").

		Args:
			stoich: stoichiometry of metabolites for each reaction::

				{reaction ID: {metabolite ID with location tag: stoichiometry}}
			
			catalysts: enzyme catalysts for each reaction with known catalysts,
				likely a subset of reactions in stoich::

				{reaction ID: enzyme IDs with location tag}

			rxn_to_match: reaction ID from kinetics to match to existing reactions
			enz: enzyme ID with location tag
			mets: metabolite IDs with no location tag from kinetics
			direction: reaction directionality, ``'forward'`` or ``'reverse'`` 
				or ``None``

		Returns:
			Matched reaction IDs in stoich
		"""

		# Mapping to handle instances of metabolite classes in kinetics
		# Keys: specific molecules in kinetics file
		# Values: class of molecules in reactions file that contain the key
		class_mets = {
			'RED-THIOREDOXIN-MONOMER': 'Red-Thioredoxin',
			'RED-THIOREDOXIN2-MONOMER': 'Red-Thioredoxin',
			'RED-GLUTAREDOXIN': 'Red-Glutaredoxins',
			'GRXB-MONOMER': 'Red-Glutaredoxins',
			'GRXC-MONOMER': 'Red-Glutaredoxins',
			'OX-FLAVODOXIN1': 'Oxidized-flavodoxins',
			'OX-FLAVODOXIN2': 'Oxidized-flavodoxins',
		}

		# Match full reaction name from partial reaction in kinetics. Must
		# also match metabolites since there can be multiple reaction instances.
		match = False
		match_candidates = []
		if rxn_to_match in stoich:
			match_candidates.append(rxn_to_match)
		else:
			for long_rxn, long_mets in stoich.items():
				if rxn_to_match in long_rxn and not long_rxn.endswith(REVERSE_TAG):
					match = True
					stripped_enzs = {e[:-3] for e in catalysts.get(long_rxn, [])}
					stripped_mets = {m[:-3] for m in long_mets}
					if (np.all([class_mets.get(m, m) in stripped_mets for m in mets])
							and enz in stripped_enzs):
						match_candidates.append(long_rxn)

		if len(match_candidates) == 0:
			if VERBOSE:
				if match:
					print('Partial reaction match: {} {} {} {} {}'.format(
						rxn_to_match, enz, stripped_enzs, mets, stripped_mets))
				else:
					print('No reaction match: {}'.format(rxn_to_match))

		# Determine direction of kinetic reaction from annotation or
		# metabolite stoichiometry.
		rxn_matches = []
		for rxn in match_candidates:
			reverse_rxn = REVERSE_REACTION_ID.format(rxn)
			reverse_rxn_exists = reverse_rxn in stoich
			if direction:
				reverse = direction == 'reverse'
			else:
				s = {k[:-3]: v for k, v in stoich.get(rxn, {}).items()}
				direction_ = np.unique(np.sign([
					s.get(class_mets.get(m, m), 0) for m in mets]))
				if len(direction_) == 0 and not reverse_rxn_exists:
					reverse = False
				elif len(direction_) != 1 or direction_[0] == 0:
					if VERBOSE:
						print('Conflicting directionality: {} {} {}'.format(
							rxn, mets, direction_))
					continue
				else:
					reverse = direction_[0] > 0

			# Verify a reverse reaction exists in the model
			if reverse:
				if reverse_rxn_exists:
					rxn_matches.append(reverse_rxn)
					continue
				else:
					if VERBOSE:
						print('No reverse reaction: {} {}'.format(rxn, mets))
					continue

			rxn_matches.append(rxn)

		return sorted(rxn_matches)

	@staticmethod
	def temperature_adjusted_kcat(kcat: Unum, temp: Union[float, str]=''
		) -> np.ndarray[float]:
		"""
		Args:
			kcat: enzyme turnover number(s) (1 / time)
			temp: temperature of measurement, defaults to 25 if ''

		Returns:
			Temperature adjusted kcat values, in units of 1/s
		"""

		if isinstance(temp, str):
			temp = 25
		return 2**((37. - temp) / 10.) * kcat.asNumber(K_CAT_UNITS)

	@staticmethod
	def _construct_default_saturation_equation(mets: list[str], 
		kms: list[float], kis: list[float], known_mets: Iterable[str]) -> str:
		"""
		Args:
			mets: metabolite IDs with location tag for KM and KI
				parameters ordered to match order of kms then kis
			kms: KM parameters associated with mets
			kis: KI parameters associated with mets
			known_mets: metabolite IDs with location tag with known
				concentrations

		Returns:
			Saturation equation with metabolites to replace delimited
			by double quote (e.g. "metabolite")
		"""

		# Check input dimensions
		n_params = len(kms) + len(kis)
		if n_params == 0:
			return '1'
		if n_params != len(mets):
			if VERBOSE:
				print('Saturation parameter mismatch: {} {} {}'
					.format(mets, kms, kis))
			return '1'

		terms = []
		# Add KM terms
		for m, k in zip(mets, kms):
			if m in known_mets:
				terms.append('1+{}/"{}"'.format(k, m))
			elif VERBOSE:
				print('Do not have concentration for {} with KM={}'.format(m, k))
		# Add KI terms
		for m, k in zip(mets[len(kms):], kis):
			if m in known_mets:
				terms.append('1+"{}"/{}'.format(m, k))
			elif VERBOSE:
				print('Do not have concentration for {} with KI={}'.format(m, k))

		# Enclose groupings if being multiplied together
		if len(terms) > 1:
			terms[0] = '(' + terms[0]
			terms[-1] += ')'
		elif len(terms) == 0:
			return '1'

		return '1/({})'.format(')*('.join(terms))

	@staticmethod
	def _extract_custom_constraint(constraint: dict[str, Any], 
		reactant_tags: dict[str, str], product_tags: dict[str, str], 
		known_mets: set[str]) -> tuple[Optional[np.ndarray], list[str]]:
		"""
		Args:
			constraint: values defining a kinetic constraint::
				
				{'customRateEquation' (str): mathematical representation of
					rate (must contain 'kcat*E'), 
				'customParameterVariables' (dict[str, str]): mapping of
					variable names in the rate equation to metabolite IDs
					without location tags (must contain 'E'),
				'customParameterConstants' (list[str]): constant strings
					in the rate equation that correspond to values (must
					contain 'kcat'),
				'customParameterConstantValues' (list[float]): values for
					each of the constant strings,
				'Temp' (float or ''): temperature of measurement}

			reactant_tags: mapping of molecule IDs without a location tag to
				molecule IDs with a location tag for all reactants
			product_tags: mapping of molecule IDs without a location tag to
				molecule IDs with a location tag for all products
			known_mets: molecule IDs with a location tag for molecules with
				known concentrations

		Returns:
			2-element tuple containing

				- kcats: temperature adjusted kcat value, in units of 1/s
				- saturation: saturation equation with metabolites to replace
				  delimited by double quote (eg. "metabolite")
		"""

		equation = constraint['customRateEquation']
		variables = constraint['customParameterVariables']
		constant_keys = constraint['customParameterConstants']
		constant_values = constraint['customParameterConstantValues']
		temp = constraint['Temp']

		# Need to have these in the constraint
		kcat_str = 'kcat'
		enzyme_str = 'E'
		capacity_str = '{}*{}'.format(kcat_str, enzyme_str)

		# Need to replace these symbols in equations
		symbol_sub = {
			'^': '**',
			}

		# Make sure kcat exists
		if kcat_str not in constant_keys:
			if VERBOSE:
				print('Missing {} in custom constants: {}'.format(
					kcat_str, constant_keys))
			return None, []

		custom_kcat = 1 / units.s * np.array([constant_values[constant_keys.index(kcat_str)]])
		kcats = Metabolism.temperature_adjusted_kcat(custom_kcat, temp)

		# Make sure equation can be parsed, otherwise just return kcat
		if enzyme_str not in variables:
			if VERBOSE:
				print('Missing enzyme key ({}) in custom variables: {}'.format(
					enzyme_str, variables))
			return kcats, []
		if not capacity_str in equation:
			if VERBOSE:
				print('Expected to find {} in custom equation: {}'.format(
					capacity_str, equation))
			return kcats, []
		if len(constant_keys) != len(constant_values):
			if VERBOSE:
				print('Mismatch between constants: {} {}'.format(
					constant_keys, constant_values))
			return kcats, []

		variables_with_tags = {
			k: reactant_tags.get(v, product_tags.get(v, None))
			for k, v in variables.items()
			if k != enzyme_str and (v in reactant_tags or v in product_tags)
		}

		# Substitute values into custom equations
		## Replace terms with known constant values or sim molecule IDs with concentrations
		custom_subs = {k: str(v) for k, v in zip(constant_keys, constant_values)}
		custom_subs.update({
			k: '"{}"'.format(v)
			for k, v in variables_with_tags.items()
			if v in known_mets
		})

		## Remove capacity to get only saturation term
		new_equation = equation.replace(capacity_str, '1')

		## Tokenize equation to terms and symbols
		parsed_variables = re.findall(r'\w*', new_equation)[:-1]  # Remove trailing empty match
		## Ensure valid input of known variables or a float term
		for v in parsed_variables:
			if not (v == '' or v in custom_subs):
				try:
					float(v)
				except ValueError:
					if VERBOSE:
						print('Unknown value encountered in custom equation {}: {}'
							.format(equation, v))
					return kcats, []
		parsed_symbols = re.findall(r'\W', new_equation)
		tokenized_equation = np.array(parsed_variables)
		symbol_idx_mask = tokenized_equation == ''

		## Verify tokenized equation matches original before replacements
		tokenized_equation[symbol_idx_mask] = parsed_symbols
		if ''.join(tokenized_equation) != new_equation:
			if VERBOSE:
				print('Error parsing custom equation: {}'.format(equation))
			return kcats, []

		## Perform replacement of symbols
		tokenized_equation[symbol_idx_mask] = [symbol_sub.get(s, s) for s in parsed_symbols]

		# Reconstruct saturation equation with replacements
		saturation = [''.join([custom_subs.get(token, token) for token in tokenized_equation])]

		return kcats, saturation

	@staticmethod
	def extract_kinetic_constraints(raw_data: KnowledgeBaseEcoli, 
		sim_data: 'SimulationDataEcoli', 
		stoich: Optional[dict[str, dict[str, int]]]=None,
		catalysts: Optional[dict[str, list[str]]]=None, 
		known_metabolites: Optional[Set[str]]=None
		) -> dict[tuple[str, str], dict[str, list[Any]]]:
		"""
		Load and parse kinetic constraint information from raw_data

		Args:
			raw_data: knowledge base data
			sim_data: simulation data
			stoich: stoichiometry of metabolites for each reaction (if ``None``, 
				data is loaded from ``raw_data`` and ``sim_data``)::

				{reaction ID: {metabolite ID with location tag: stoichiometry}}

			catalysts: enzyme catalysts for each reaction with known catalysts, 
				likely a subset of reactions in ``stoich`` (if ``None``, data 
				is loaded from ``raw_data`` and ``sim_data``::

				{reaction ID: enzyme IDs with location tag}
			
			known_metabolites: metabolites with known concentrations

		Returns:
			Valid kinetic constraints for each reaction/enzyme pair::

				{(reaction ID, enzyme with location tag): {
					'kcat': kcat values (list[float]),
					'saturation': saturation equations (list[str])
				}}
		"""

		# Load data for optional args if needed
		if stoich is None or catalysts is None:
			_, loaded_stoich, _, loaded_catalysts, _ = Metabolism.extract_reactions(raw_data, sim_data)

			if stoich is None:
				stoich = loaded_stoich
			if catalysts is None:
				catalysts = loaded_catalysts

		known_metabolites_ = set() if known_metabolites is None else known_metabolites

		constraints = {}  # type: Dict[Tuple[str, str], Dict[str, list]]
		for constraint in cast(Any, raw_data).metabolism_kinetics:
			rxn = constraint['reactionID']
			enzyme = constraint['enzymeID']
			metabolites = constraint['substrateIDs']
			direction = constraint['direction']
			kms = list(constraint['kM'].asNumber(KINETIC_CONSTRAINT_CONC_UNITS))
			kis = list(constraint['kI'].asNumber(KINETIC_CONSTRAINT_CONC_UNITS))
			n_reactants = len(metabolites) - len(kis)
			matched_rxns = Metabolism.match_reaction(stoich, catalysts, rxn, enzyme,
				metabolites[:n_reactants], direction)

			for matched_rxn in matched_rxns:
				# Ensure enzyme catalyzes reaction in model
				enzymes_tag_conversion = {e[:-3]: e for e in catalysts.get(matched_rxn, [])}
				if enzyme not in enzymes_tag_conversion:
					if VERBOSE:
						print('{} does not catalyze {}'.format(enzyme, matched_rxn))
					continue

				# Update metabolites with a location tag from the reaction
				# First look in reactants but some products can inhibit
				reactant_tags = {k[:-3]: k for k, v in stoich[matched_rxn].items() if v < 0}
				product_tags = {k[:-3]: k for k, v in stoich[matched_rxn].items() if v > 0}
				mets_with_tag = [
					reactant_tags.get(met, product_tags.get(met, ''))
					for met in metabolites
					if met in reactant_tags or met in product_tags
				]
				if len(mets_with_tag) != len(metabolites):
					# Warn if verbose but no continue since we can still use kcat
					if VERBOSE:
						print('Could not match all metabolites: {} {}'.format(
							metabolites, mets_with_tag))

				# Extract kcat and saturation parameters
				if constraint['rateEquationType'] == 'custom':
					kcats, saturation = Metabolism._extract_custom_constraint(
						constraint, reactant_tags, product_tags, known_metabolites_)
					if kcats is None:
						continue
				else:
					kcats = Metabolism.temperature_adjusted_kcat(constraint['kcat'], constraint['Temp'])
					if len(kcats) > 1:
						if len(kcats) != len(kms) or len(kms) != len(mets_with_tag):
							if VERBOSE:
								print('Could not align kcats and kms: {} {} {} {}'.format(
									rxn, kcats, kms, mets_with_tag))
							continue

						saturation = [
							Metabolism._construct_default_saturation_equation(
								[m], [km], [], known_metabolites_)
							for m, km in zip(mets_with_tag, kms)
						]
					else:
						saturation = [
							Metabolism._construct_default_saturation_equation(
								mets_with_tag, kms, kis, known_metabolites_)
						]

					saturation = [s for s in saturation if s != '1']

				# Add new kcats and saturation terms for the enzymatic reaction
				key = (matched_rxn, enzymes_tag_conversion[enzyme])
				entries = constraints.get(key, {})
				entries['kcat'] = entries.get('kcat', []) + list(kcats)
				entries['saturation'] = entries.get('saturation', []) + saturation
				constraints[key] = entries

		return constraints

	@staticmethod
	def _replace_enzyme_reactions(constraints: dict[tuple[str, str], dict[str, list[Any]]], 
		stoich: dict[str, dict[str, int]], rxn_catalysts: dict[str, list[str]], 
		reversible_rxns: list[str], rxn_id_to_compiled_id: dict[str, str]
		) -> tuple[dict[str, Any], dict[str, dict[str, int]], 
			 dict[str, list[str]], list[str], dict[str, str]]:
		"""
		Modifies reaction IDs in data structures to duplicate reactions with
		kinetic constraints and multiple enzymes.

		Args:
			constraints: valid kinetic constraints for each reaction/enzyme pair::
				
				{(reaction ID, enzyme with location tag): {
					'kcat': kcat values (list[float]),
					'saturation': saturation equations (list[str])
				}}

			stoich: stoichiometry of metabolites for each reaction (if None, data
				is loaded from raw_data and sim_data)::

				{reaction ID: {metabolite ID with location tag: stoichiometry}}

			rxn_catalysts: enzyme catalysts for each reaction with known catalysts, 
				likely a subset of reactions in stoich (if None, data is loaded 
				from raw_data and sim_data)::

				{reaction ID: enzyme IDs with location tag}

			reversible_rxns: reaction IDs for reactions that have a reverse
				complement, does not have reverse tag
			rxn_id_to_compiled_id: mapping from reaction IDs to the IDs of the 
				original reactions they were derived from

		Returns:
			5-element tuple containing

				- new_constraints: valid kinetic constraints for each reaction::
					
					{reaction ID: {
						'enzyme': enzyme catalyst (str),
						'kcat': kcat values (list[float]),
						'saturation': saturation equations (list[str])
					}}

				- stoich: stoichiometry of metabolites for each reaction with 
				  updated reactions for enzyme catalyzed kinetic reactions::

					{reaction ID: {metabolite ID with location tag: stoichiometry}}

				- rxn_catalysts: enzyme catalysts for each reaction with known 
				  catalysts, likely a subset of reactions in stoich with 
				  updated reactions for enzyme catalyzed kinetic reactions::

					{reaction ID: enzyme IDs with location tag}
				
				- reversible_rxns: reaction IDs for reactions that have a reverse
				  complement with updated reactions for enzyme catalyzed kinetic
				  reactions, does not have reverse tag
				- rxn_id_to_compiled_id: mapping from reaction IDs to the IDs 
				  of the original reactions they were derived from, with updated 
				  reactions for enzyme catalyzed kinetic reactions
		"""

		new_constraints = {}

		n_catalysts = {rxn: len(catalysts) for rxn, catalysts in rxn_catalysts.items()}

		# Split out reactions that are kinetically constrained and that have
		# more than one enzyme that catalyzes the reaction
		for (rxn, enzyme), constraint in constraints.items():

			if n_catalysts[rxn] > 1:
				# Create new reaction name with enzyme appended to the end
				if rxn.endswith(REVERSE_TAG):
					new_rxn = REVERSE_REACTION_ID.format(ENZYME_REACTION_ID.format(rxn[:-len(REVERSE_TAG)], enzyme[:-3]))
				else:
					new_rxn = ENZYME_REACTION_ID.format(rxn, enzyme[:-3])

				# Add the new reaction to appropriate lists and dicts
				stoich[new_rxn] = copy(stoich[rxn])
				rxn_catalysts[new_rxn] = [enzyme]
				if rxn in reversible_rxns:
					reversible_rxns.append(new_rxn)

				# Remove enzyme from old reaction and remove old reaction if no
				# more enzyme catalysts
				rxn_catalysts[rxn].pop(rxn_catalysts[rxn].index(enzyme))

				if len(rxn_catalysts[rxn]) == 0:
					stoich.pop(rxn)
					rxn_catalysts.pop(rxn)
					if rxn in reversible_rxns:
						reversible_rxns.pop(reversible_rxns.index(rxn))
			else:
				new_rxn = rxn

			rxn_id_to_compiled_id[new_rxn] = rxn_id_to_compiled_id[rxn]

			# noinspection PyTypeChecker
			new_constraints[new_rxn] = dict(constraints[(rxn, enzyme)], enzyme=enzyme)

		return new_constraints, stoich, rxn_catalysts, reversible_rxns, rxn_id_to_compiled_id

	@staticmethod
	def _lambdify_constraints(constraints: dict[str, Any]) -> tuple[
		list[str], list[str], list[str], np.ndarray, str, str, np.ndarray]:
		"""
		Creates str representations of kinetic terms to be used to create
		kinetic constraints that are returned with getKineticConstraints().

		Args:
			constraints: valid kinetic constraints for each reaction::

				{reaction ID: {
					'enzyme': enzyme catalyst (str),
					'kcat': kcat values (list[float]),
					'saturation': saturation equations (list[str])
				}}

		Returns:
			7-element tuple containing

				- rxns: sorted reaction IDs for reactions with a kinetic 
				  constraint
				- enzymes: sorted enzyme IDs for enzymes that catalyze a 
				  kinetic reaction
				- substrates: sorted substrate IDs for substrates that are 
				  needed for kinetic saturation terms
				- all_kcats: (n rxns, 3) min, mean and max kcat value for 
				  each reaction
				- all_saturations: sympy str representation of a list of 
				  saturation terms (eg. '[s[0] / (1 + s[0]), 2 / (2 + s[1])]')
				- all_enzymes: sympy str representation of enzymes for each 
				  reaction (e.g. '[e[0], e[2], e[1]]')
				- constraint_is_kcat_only: True if reaction only has kcat 
				  values and no saturation terms
		"""

		# Ordered lists of constraint related IDs
		rxns = sorted(constraints)
		enzymes = sorted({c['enzyme'] for c in constraints.values()})
		substrates = sorted({
			match.strip('"')
			for c in constraints.values()
			for s in c['saturation']
			for match in re.findall('".+?"', s)
		})

		# Mapping to replace molecule IDs with generic list strings
		enzyme_sub = {e: 'e[{}]'.format(i) for i, e in enumerate(enzymes)}
		substrate_sub = {'"{}"'.format(s): 's[{}]'.format(i)
			for i, s in enumerate(substrates)}

		# Mapping to replace generic list strings with sympy variables.
		# Need separate mapping from above because sympy handles '[]' as indexing
		# so location tags are not parsed properly.
		enzyme_symbols = {'e': [sp.symbols('e[{}]'.format(i)) for i in range(len(enzymes))]}
		substrate_symbols = {'s': [sp.symbols('s[{}]'.format(i)) for i in range(len(substrates))]}

		# Values to return
		all_kcats = np.zeros((len(rxns), 3))
		all_saturations = []
		all_enzymes = []
		constraint_is_kcat_only = []

		# Extract out data from each constraint
		for i, rxn in enumerate(rxns):
			kcats = constraints[rxn]['kcat']
			saturation = constraints[rxn]['saturation']
			enzyme = constraints[rxn]['enzyme']

			# Parse saturation equations into sympy format
			# If no saturation data is known, assume open range from 0 to 1
			saturations = []
			for sat in saturation:
				if sat == '1':
					continue

				for token, replace in substrate_sub.items():
					sat = sat.replace(token, replace)
				saturations.append(parse_expr(sat, local_dict=substrate_symbols))
			if len(saturations) == 0:
				saturations = [0, 1]
				constraint_is_kcat_only.append(True)
			else:
				constraint_is_kcat_only.append(False)

			# Save values for this constraint
			all_kcats[i, :] = [np.min(kcats), np.mean(kcats), np.max(kcats)]
			all_saturations.append(saturations)
			all_enzymes.append(parse_expr(enzyme_sub[enzyme], local_dict=enzyme_symbols))

		# Convert to str to save as class attr to be executed
		all_saturations = str(all_saturations)
		all_enzymes = str(all_enzymes)
		constraint_is_kcat_only = np.array(constraint_is_kcat_only)

		return rxns, enzymes, substrates, all_kcats, all_saturations, all_enzymes, constraint_is_kcat_only

	def _is_transport_rxn(self, stoich: dict[str, int]) -> bool:
		"""
		Determines if the metabolic reaction with a given stoichiometry is a
		transport reactions that transports metabolites between different
		compartments. A metabolic reaction is considered to be a transport
		reaction if the substrate set and the product share the same metabolite
		tagged into different compartments.

		Args:
			stoich: Stoichiometry of the metabolic reaction::
				
				{
				metabolite ID (str): stoichiometric coefficient (int)
				}

		Returns:
			True if given stoichiometry is a transport reaction
		"""
		is_transport_rxn = False

		# Get IDs of all substrates and products
		substrates, products = [], []
		for mol_id, coeff in stoich.items():
			if coeff < 0:
				substrates.append(mol_id)
			else:
				products.append(mol_id)

		# Get mapping from IDs to IDs without compartments
		substrates_tagged_to_no_tag = {
			mol_id: re.sub(r"\[.*]", "", mol_id) for mol_id in substrates}
		products_tagged_to_no_tag = {
			mol_id: re.sub(r"\[.*]", "", mol_id) for mol_id in products}

		overlap_no_tag = (
			set(substrates_tagged_to_no_tag.values())
			& set(products_tagged_to_no_tag.values()))

		for mol_id_no_tag in list(overlap_no_tag):
			substrates_tagged = [
				mol_tagged for mol_tagged in substrates
				if substrates_tagged_to_no_tag[mol_tagged] == mol_id_no_tag]
			products_tagged = [
				mol_tagged for mol_tagged in products
				if products_tagged_to_no_tag[mol_tagged] == mol_id_no_tag]

			overlap_tagged = set(substrates_tagged) & set(products_tagged)

			# Tag reaction as a transport reaction if there is no overlap
			# between those substrates and products with locations included
			if len(overlap_tagged) == 0:
				is_transport_rxn = True
				break

		return is_transport_rxn


@njit
def np_apply_along_axis(func1d, axis, arr):
	if arr.ndim != 2:
		raise RuntimeError("Array must have 2 dimensions.")
	if axis not in [0, 1]:
		raise RuntimeError("Axis must be 0 or 1.")
	if axis == 0:
		result = np.empty(arr.shape[1])
		for i in range(len(result)):
			result[i] = func1d(arr[:, i])
	else:
		result = np.empty(arr.shape[0])
		for i in range(len(result)):
			result[i] = func1d(arr[i, :])
	return result


@njit
def np_prod(array, axis):
	return np_apply_along_axis(np.prod, axis, array)


@njit
def amino_acid_synthesis_jit(counts_per_aa_fwd, counts_per_aa_rev, aa_conc,
	aa_upstream_kms, aa_kis, aa_reverse_kms,
	aa_degradation_kms, aa_forward_stoich, aa_kcats_fwd,
	aa_reverse_stoich, aa_kcats_rev):
	km_saturation = np_prod(1 / (1 + aa_upstream_kms / aa_conc), axis=1)

	# Determine saturation fraction for reactions
	forward_fraction = 1 / (1 + aa_conc / aa_kis) * km_saturation
	reverse_fraction = 1 / (1 + aa_reverse_kms / aa_conc)
	deg_fraction = 1 / (1 + aa_degradation_kms / aa_conc)
	loss_fraction = reverse_fraction + deg_fraction

	# Calculate synthesis rate
	synthesis = (
		aa_forward_stoich.astype(np.float64) @ (aa_kcats_fwd * counts_per_aa_fwd * forward_fraction).astype(np.float64)
		- aa_reverse_stoich.astype(np.float64) @ (aa_kcats_rev * counts_per_aa_rev * reverse_fraction).astype(np.float64)
		- aa_kcats_rev * counts_per_aa_rev * deg_fraction
	)

	return synthesis, forward_fraction, loss_fraction


@njit
def amino_acid_export_jit(aa_transporters_counts, aa_conc,
	mechanistic_uptake, aa_to_exporters_matrix,
	export_kcats_per_aa, aa_export_kms):
	if mechanistic_uptake:
		# Export based on mechanistic model
		trans_counts_per_aa = aa_to_exporters_matrix.astype(np.float64) @ aa_transporters_counts.astype(np.float64)
		export_rates = export_kcats_per_aa * trans_counts_per_aa / (1 + aa_export_kms / aa_conc)
	else:
		# Export is lumped with specific uptake rates in amino_acid_import
		# and not dependent on internal amino acid concentrations or
		# explicitly considered here
		export_rates = np.zeros(len(aa_conc))
	return export_rates


@njit
def amino_acid_import_jit(aa_in_media, dry_mass, internal_aa_conc,
	aa_transporters_counts, mechanisitic_uptake, aa_import_kis,
	aa_to_importers_matrix, import_kcats_per_aa,
	max_specific_import_rates):
	saturation = 1 / (1 + internal_aa_conc / aa_import_kis)
	if mechanisitic_uptake:
		# Uptake based on mechanistic model
		counts_per_aa = aa_to_importers_matrix.astype(np.float64) @ aa_transporters_counts.astype(np.float64)
		import_rates = import_kcats_per_aa * counts_per_aa
	else:
		import_rates = max_specific_import_rates * dry_mass

	return import_rates * saturation * aa_in_media


# Class used to update metabolite concentrations based on the current nutrient conditions
class ConcentrationUpdates(object):
	def __init__(self, concDict, relative_changes, equilibriumReactions, exchange_data_dict, all_metabolite_ids, linked_metabolites):
		self.units = units.getUnit(list(concDict.values())[0])
		self.default_concentrations_dict = dict((key, concDict[key].asNumber(self.units)) for key in concDict)
		self.exchange_fluxes = self._exchange_flux_present(exchange_data_dict)
		self.relative_changes = relative_changes
		self._all_metabolite_ids = all_metabolite_ids
		self.linked_metabolites = linked_metabolites

		# factor of internal amino acid increase if amino acids present in nutrients
		self.molecule_scale_factors = {
			"L-ALPHA-ALANINE[c]": 2.,
			"ARG[c]": 2.,
			"ASN[c]": 2.,
			"L-ASPARTATE[c]": 2.,
			"CYS[c]": 2.,
			"GLT[c]": 2.,
			"GLN[c]": 2.,
			"GLY[c]": 2.,
			"HIS[c]": 2.,
			"ILE[c]": 2.,
			"LEU[c]": 2.,
			"LYS[c]": 2.,
			"MET[c]": 2.,
			"PHE[c]": 2.,
			"PRO[c]": 2.,
			"SER[c]": 2.,
			"THR[c]": 2.,
			"TRP[c]": 2.,
			"TYR[c]": 2.,
			"L-SELENOCYSTEINE[c]": 2.,
			"VAL[c]": 2.,
		}

		self.molecule_set_amounts = self._add_molecule_amounts(equilibriumReactions, self.default_concentrations_dict)

	# return adjustments to concDict based on nutrient conditions
	def concentrations_based_on_nutrients(self, media_id=None, imports=None, conversion_units=None):
		# type: (Optional[str], Optional[Set[str]], Optional[units.Unum]) -> Dict[str, Any]
		if conversion_units:
			conversion = self.units.asNumber(conversion_units)
		else:
			conversion = self.units

		if imports is None and media_id is not None:
			imports = self.exchange_fluxes[media_id]

		concentrationsDict = self.default_concentrations_dict.copy()

		metaboliteTargetIds = sorted(concentrationsDict.keys())
		concentrations = conversion * np.array([concentrationsDict[k] for k in metaboliteTargetIds])
		concDict = dict(zip(metaboliteTargetIds, concentrations))

		if imports is not None:
			# For faster conversions than .asNumber(conversion_units) for each setAmount
			if conversion_units:
				conversion_to_no_units = conversion_units.asUnit(self.units)

			# Adjust for measured concentration changes in different media
			if media_id in self.relative_changes:
				for mol_id, conc_change in self.relative_changes[media_id].items():
					if mol_id in concDict:
						concDict[mol_id]  *= conc_change

			for moleculeName, setAmount in self.molecule_set_amounts.items():
				if ((moleculeName in imports and (moleculeName[:-3] + "[c]" not in self.molecule_scale_factors or moleculeName == "L-SELENOCYSTEINE[c]"))
						or (moleculeName in self.molecule_scale_factors and moleculeName[:-3] + "[p]" in imports)):
					if conversion_units:
						setAmount = (setAmount / conversion_to_no_units).asNumber()
					concDict[moleculeName] = setAmount

		for met, linked in self.linked_metabolites.items():
			concDict[met] = concDict[linked['lead']] * linked['ratio']

		return concDict

	def _exchange_flux_present(self, exchange_data: dict[str, Any]
		) -> dict[str, set[str]]:
		"""
		Caches the presence of exchanges in each media condition based on
		exchange_data to set concentrations in concentrations_based_on_nutrients().

		Args:
			exchange_data: dictionary of exchange data for all media conditions 
				with keys::
				
					{importUnconstrainedExchangeMolecules (dict[str, set[str]]): 
						exchange molecules (with location tag) for each media key 
						that do not have an upper bound on their flux,
					importConstrainedExchangeMolecules (dict[str, 
						dict[str, float with mol/mass/time units]]): constrained 
						molecules (with location tag) for each media key with upper 
						bound flux constraints}

		Returns:
			Sets of molecules IDs (with location tags) that can be imported 
			for each media ID
		"""

		exchange_fluxes = {}
		for media, env in exchange_data.items():
			exchange_fluxes[media] = {mol for mol, conc in env.items() if conc > 0}

		return exchange_fluxes

	def _add_molecule_amounts(self, equilibriumReactions, concDict):
		moleculeSetAmounts = {}
		for reaction in equilibriumReactions:
			# We only want to do this for species with standard Michaelis-Menten kinetics initially
			if len(reaction["stoichiometry"]) != 3:
				continue

			moleculeName = [
				mol_id for mol_id in reaction["stoichiometry"].keys()
				if mol_id in self._all_metabolite_ids][0]
			amountToSet = 1e-4
			moleculeSetAmounts[moleculeName + "[p]"] = amountToSet * self.units
			moleculeSetAmounts[moleculeName + "[c]"] = amountToSet * self.units

		for moleculeName, scaleFactor in self.molecule_scale_factors.items():
			moleculeSetAmounts[moleculeName] = scaleFactor * concDict[moleculeName] * self.units
		return moleculeSetAmounts<|MERGE_RESOLUTION|>--- conflicted
+++ resolved
@@ -1528,29 +1528,10 @@
 		if units.hasUnit(aa_conc):
 			aa_conc = aa_conc.asNumber(METABOLITE_CONCENTRATION_UNITS)
 
-<<<<<<< HEAD
-		km_saturation = np.prod(1 / (1 + self.aa_upstream_kms / aa_conc), axis=1)
-
-		# Determine saturation fraction for reactions
-		forward_fraction = 1 / (1 + aa_conc / self.aa_kis) * km_saturation
-		reverse_fraction = 1 / (1 + self.aa_reverse_kms / aa_conc)
-		deg_fraction = 1 / (1 + self.aa_degradation_kms / aa_conc)
-		loss_fraction = reverse_fraction + deg_fraction
-
-		# Calculate synthesis rate
-		synthesis = (
-			self.aa_forward_stoich @ (self.aa_kcats_fwd * counts_per_aa_fwd * forward_fraction)
-			- self.aa_reverse_stoich @ (self.aa_kcats_rev * counts_per_aa_rev * reverse_fraction)
-			- self.aa_kcats_rev * counts_per_aa_rev * deg_fraction
-		)
-
-		return synthesis, forward_fraction, loss_fraction
-=======
 		return amino_acid_synthesis_jit(counts_per_aa_fwd, counts_per_aa_rev, aa_conc,
 			self.aa_upstream_kms, self.aa_kis, self.aa_reverse_kms,
 			self.aa_degradation_kms, self.aa_forward_stoich, self.aa_kcats_fwd,
 			self.aa_reverse_stoich, self.aa_kcats_rev)
->>>>>>> 3b8ce33b
 
 	def amino_acid_export(self, aa_transporters_counts: np.ndarray,
 			aa_conc: Union[units.Unum, np.ndarray], mechanistic_uptake: bool
